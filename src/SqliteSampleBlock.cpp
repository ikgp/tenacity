--- conflicted
+++ resolved
@@ -18,12 +18,8 @@
 
 #include "SampleBlock.h" // to inherit
 
-<<<<<<< HEAD
-=======
-#include "SentryHelper.h"
 #include <wx/log.h>
 
->>>>>>> 502cb064
 class SqliteSampleBlockFactory;
 
 ///\brief Implementation of @ref SampleBlock using Sqlite database
