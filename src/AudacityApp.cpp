/**********************************************************************

  Audacity: A Digital Audio Editor

  AudacityApp.cpp

  Dominic Mazzoni

******************************************************************//**

\class AudacityApp
\brief AudacityApp is the 'main' class for Audacity

It handles initialization and termination by subclassing wxApp.

*//*******************************************************************/


#include "AudacityApp.h"



#if 0
// This may be used to debug memory leaks.
// See: Visual Leak Detector @ http://vld.codeplex.com/
#include <vld.h>
#endif

#include <wx/setup.h> // for wxUSE_* macros
#include <wx/wxcrtvararg.h>
#include <wx/defs.h>
#include <wx/evtloop.h>
#include <wx/app.h>
#include <wx/bitmap.h>
#include <wx/docview.h>
#include <wx/event.h>
#include <wx/ipc.h>
#include <wx/window.h>
#include <wx/intl.h>
#include <wx/menu.h>
#include <wx/snglinst.h>
#include <wx/splash.h>
#include <wx/stdpaths.h>
#include <wx/sysopt.h>
#include <wx/fontmap.h>

#include <wx/fs_zip.h>
#include <wx/image.h>

#include <wx/dir.h>
#include <wx/file.h>
#include <wx/filename.h>

#ifdef __WXGTK__
#include <unistd.h>
#ifdef HAVE_GTK
#include <gtk/gtk.h>
#endif
#endif

// chmod, lstat, geteuid
#ifdef __UNIX__
#include <sys/types.h>
#include <sys/file.h>
#include <sys/stat.h>
#include <stdio.h>
#endif

#if defined(__WXMSW__)
#include <wx/msw/registry.h> // for wxRegKey
#endif

#include "AudacityLogger.h"
#include "AboutDialog.h"
#include "AColor.h"
#include "AudacityFileConfig.h"
#include "AudioIO.h"
#include "Benchmark.h"
#include "Clipboard.h"
#include "commands/CommandHandler.h"
#include "commands/AppCommandEvent.h"
#include "widgets/ASlider.h"
#include "FFmpeg.h"
//#include "LangChoice.h"
#include "Languages.h"
#include "Menus.h"
#include "PluginManager.h"
#include "Project.h"
#include "ProjectAudioIO.h"
#include "ProjectAudioManager.h"
#include "ProjectFileIO.h"
#include "ProjectFileManager.h"
#include "ProjectHistory.h"
#include "ProjectManager.h"
#include "ProjectSettings.h"
#include "ProjectWindow.h"
#include "Screenshot.h"
#include "Sequence.h"
#include "SelectFile.h"
#include "TempDirectory.h"
#include "Track.h"
#include "prefs/PrefsDialog.h"
#include "Theme.h"
#include "PlatformCompatibility.h"
#include "AutoRecoveryDialog.h"
#include "SplashDialog.h"
#include "FFT.h"
#include "widgets/AudacityMessageBox.h"
#include "prefs/DirectoriesPrefs.h"
#include "prefs/GUIPrefs.h"
#include "tracks/ui/Scrubbing.h"
#include "FileConfig.h"
#include "widgets/FileHistory.h"
<<<<<<< HEAD
=======
#include "update/UpdateManager.h"
#include "widgets/wxWidgetsBasicUI.h"

#ifdef HAS_NETWORKING
#include "NetworkManager.h"
#endif
>>>>>>> 502cb064

#ifdef EXPERIMENTAL_EASY_CHANGE_KEY_BINDINGS
#include "prefs/KeyConfigPrefs.h"
#endif


//temporarily commented out till it is added to all projects
//#include "Profiler.h"

#include "ModuleManager.h"

#include "import/Import.h"

// Here lies some telemetry code that I unfortunately did not get. While
// it was relatively harmless (thanks to the opt-in nature, making my
// job easier), it was removed and purged from this world anyway.

#ifdef EXPERIMENTAL_SCOREALIGN
#include "effects/ScoreAlignDialog.h"
#endif

#if 0
#ifdef _DEBUG
    #ifdef _MSC_VER
        #undef THIS_FILE
        static char*THIS_FILE= __FILE__;
        #define new new(_NORMAL_BLOCK, THIS_FILE, __LINE__)
    #endif
#endif
#endif

// DA: Logo for Splash Screen
#ifdef EXPERIMENTAL_DA
#include "../images/DarkAudacityLogoWithName.xpm"
#else
#include "../images/AudacityLogoWithName.xpm"
#endif

#include <thread>


////////////////////////////////////////////////////////////
/// Custom events
////////////////////////////////////////////////////////////

#if 0
#ifdef __WXGTK__
static void wxOnAssert(const wxChar *fileName, int lineNumber, const wxChar *msg)
{
   if (msg)
      wxPrintf("ASSERTION FAILED: %s\n%s: %d\n", (const char *)wxString(msg).mb_str(), (const char *)wxString(fileName).mb_str(), lineNumber);
   else
      wxPrintf("ASSERTION FAILED!\n%s: %d\n", (const char *)wxString(fileName).mb_str(), lineNumber);

   // Force core dump
   int *i = 0;
   if (*i)
      exit(1);

   exit(0);
}
#endif
#endif

namespace {

void PopulatePreferences()
{
   bool resetPrefs = false;
   wxString langCode = gPrefs->Read(wxT("/Locale/Language"), wxEmptyString);
   bool writeLang = false;

   const wxFileName fn(
      FileNames::ResourcesDir(), 
      wxT("FirstTime.ini"));
   if (fn.FileExists())   // it will exist if the (win) installer put it there
   {
      const wxString fullPath{fn.GetFullPath()};

      auto pIni =
         AudacityFileConfig::Create({}, {}, fullPath, {},
            wxCONFIG_USE_LOCAL_FILE);
      auto &ini = *pIni;

      wxString lang;
      if (ini.Read(wxT("/FromInno/Language"), &lang) && !lang.empty())
      {
         // Only change "langCode" if the language was actually specified in the ini file.
         langCode = lang;
         writeLang = true;

         // Inno Setup doesn't allow special characters in the Name values, so "0" is used
         // to represent the "@" character.
         langCode.Replace(wxT("0"), wxT("@"));
      }

      ini.Read(wxT("/FromInno/ResetPrefs"), &resetPrefs, false);

      bool gone = wxRemoveFile(fullPath);  // remove FirstTime.ini
      if (!gone)
      {
         AudacityMessageBox(
            XO("Failed to remove %s").Format(fullPath),
            XO("Failed!"));
      }
   }

   // Use the system default language if one wasn't specified or if the user selected System.
   if (langCode.empty())
      langCode =
         Languages::GetSystemLanguageCode(FileNames::AudacityPathList());

   langCode = GUIPrefs::SetLang( langCode );

   // User requested that the preferences be completely reset
   if (resetPrefs)
   {
      // pop up a dialogue
      auto prompt = XO(
"Reset Preferences?\n\nThis is a one-time question, after an 'install' where you asked to have the Preferences reset.");
      int action = AudacityMessageBox(
         prompt,
         XO("Reset Saucedacity Preferences"),
         wxYES_NO, NULL);
      if (action == wxYES)   // reset
      {
         ResetPreferences();
         writeLang = true;
      }
   }

   // Save the specified language
   if (writeLang)
   {
      gPrefs->Write(wxT("/Locale/Language"), langCode);
   }

   // In Audacity 2.1.0 support for the legacy 1.2.x preferences (depreciated since Audacity
   // 1.3.1) is dropped. As a result we can drop the import flag
   // first time this version of Audacity is run we try to migrate
   // old preferences.
   bool newPrefsInitialized = false;
   gPrefs->Read(wxT("/NewPrefsInitialized"), &newPrefsInitialized, false);
   if (newPrefsInitialized) {
      gPrefs->DeleteEntry(wxT("/NewPrefsInitialized"), true);  // take group as well if empty
   }

   // record the Prefs version for future checking (this has not been used for a very
   // long time).
   gPrefs->Write(wxT("/PrefsVersion"), wxString(wxT(AUDACITY_PREFS_VERSION_STRING)));

   // Check if some prefs updates need to happen based on audacity version.
   // Unfortunately we can't use the PrefsVersion prefs key because that resets things.
   // In the future we may want to integrate that better.
   // these are done on a case-by-case basis for now so they must be backwards compatible
   // (meaning the changes won't mess audacity up if the user goes back to an earlier version)
   int vMajor = gPrefs->Read(wxT("/Version/Major"), (long) 0);
   int vMinor = gPrefs->Read(wxT("/Version/Minor"), (long) 0);
   int vMicro = gPrefs->Read(wxT("/Version/Micro"), (long) 0);

   gPrefs->SetVersionKeysInit(vMajor, vMinor, vMicro);   // make a note of these initial values
                                                            // for use by ToolManager::ReadConfig()

   // These integer version keys were introduced april 4 2011 for 1.3.13
   // The device toolbar needs to be enabled due to removal of source selection features in
   // the mixer toolbar.
   if ((vMajor < 1) ||
       (vMajor == 1 && vMinor < 3) ||
       (vMajor == 1 && vMinor == 3 && vMicro < 13)) {


      // Do a full reset of the Device Toolbar to get it on the screen.
      if (gPrefs->Exists(wxT("/GUI/ToolBars/Device")))
         gPrefs->DeleteGroup(wxT("/GUI/ToolBars/Device"));

      // We keep the mixer toolbar prefs (shown/not shown)
      // the width of the mixer toolbar may have shrunk, the prefs will keep the larger value
      // if the user had a device that had more than one source.
      if (gPrefs->Exists(wxT("/GUI/ToolBars/Mixer"))) {
         // Use the default width
         gPrefs->Write(wxT("/GUI/ToolBars/Mixer/W"), -1);
      }
   }

   // In 2.1.0, the Meter toolbar was split and lengthened, but strange arrangements happen
   // if upgrading due to the extra length.  So, if a user is upgrading, use the pre-2.1.0
   // lengths, but still use the NEW split versions.
   if (gPrefs->Exists(wxT("/GUI/ToolBars/Meter")) &&
      !gPrefs->Exists(wxT("/GUI/ToolBars/CombinedMeter"))) {

      // Read in all of the existing values
      long dock, order, show, x, y, w, h;
      gPrefs->Read(wxT("/GUI/ToolBars/Meter/Dock"), &dock, -1);
      gPrefs->Read(wxT("/GUI/ToolBars/Meter/Order"), &order, -1);
      gPrefs->Read(wxT("/GUI/ToolBars/Meter/Show"), &show, -1);
      gPrefs->Read(wxT("/GUI/ToolBars/Meter/X"), &x, -1);
      gPrefs->Read(wxT("/GUI/ToolBars/Meter/Y"), &y, -1);
      gPrefs->Read(wxT("/GUI/ToolBars/Meter/W"), &w, -1);
      gPrefs->Read(wxT("/GUI/ToolBars/Meter/H"), &h, -1);

      // "Order" must be adjusted since we're inserting two NEW toolbars
      if (dock > 0) {
         wxString oldPath = gPrefs->GetPath();
         gPrefs->SetPath(wxT("/GUI/ToolBars"));

         wxString bar;
         long ndx = 0;
         bool cont = gPrefs->GetFirstGroup(bar, ndx);
         while (cont) {
            long o;
            if (gPrefs->Read(bar + wxT("/Order"), &o) && o >= order) {
               gPrefs->Write(bar + wxT("/Order"), o + 2);
            }
            cont = gPrefs->GetNextGroup(bar, ndx);
         }
         gPrefs->SetPath(oldPath);

         // And override the height
         h = 27;
      }

      // Write the split meter bar values
      gPrefs->Write(wxT("/GUI/ToolBars/RecordMeter/Dock"), dock);
      gPrefs->Write(wxT("/GUI/ToolBars/RecordMeter/Order"), order);
      gPrefs->Write(wxT("/GUI/ToolBars/RecordMeter/Show"), show);
      gPrefs->Write(wxT("/GUI/ToolBars/RecordMeter/X"), -1);
      gPrefs->Write(wxT("/GUI/ToolBars/RecordMeter/Y"), -1);
      gPrefs->Write(wxT("/GUI/ToolBars/RecordMeter/W"), w);
      gPrefs->Write(wxT("/GUI/ToolBars/RecordMeter/H"), h);
      gPrefs->Write(wxT("/GUI/ToolBars/PlayMeter/Dock"), dock);
      gPrefs->Write(wxT("/GUI/ToolBars/PlayMeter/Order"), order + 1);
      gPrefs->Write(wxT("/GUI/ToolBars/PlayMeter/Show"), show);
      gPrefs->Write(wxT("/GUI/ToolBars/PlayMeter/X"), -1);
      gPrefs->Write(wxT("/GUI/ToolBars/PlayMeter/Y"), -1);
      gPrefs->Write(wxT("/GUI/ToolBars/PlayMeter/W"), w);
      gPrefs->Write(wxT("/GUI/ToolBars/PlayMeter/H"), h);

      // And hide the old combined meter bar
      gPrefs->Write(wxT("/GUI/ToolBars/Meter/Dock"), -1);
   }

   // Upgrading pre 2.2.0 configs we assume extended set of defaults.
   if ((0<vMajor && vMajor < 2) ||
       (vMajor == 2 && vMinor < 2))
   {
      gPrefs->Write(wxT("/GUI/Shortcuts/FullDefaults"),1);
   }

   // Upgrading pre 2.4.0 configs, the selection toolbar is now split.
   if ((0<vMajor && vMajor < 2) ||
       (vMajor == 2 && vMinor < 4))
   {
      gPrefs->Write(wxT("/GUI/Toolbars/Selection/W"),"");
      gPrefs->Write(wxT("/GUI/Toolbars/SpectralSelection/W"),"");
      gPrefs->Write(wxT("/GUI/Toolbars/Time/X"),-1);
      gPrefs->Write(wxT("/GUI/Toolbars/Time/Y"),-1);
      gPrefs->Write(wxT("/GUI/Toolbars/Time/H"),55);
      gPrefs->Write(wxT("/GUI/Toolbars/Time/W"),251);
      gPrefs->Write(wxT("/GUI/Toolbars/Time/DockV2"),2);
      gPrefs->Write(wxT("/GUI/Toolbars/Time/Dock"),2);
      gPrefs->Write(wxT("/GUI/Toolbars/Time/Path"),"0,1");
      gPrefs->Write(wxT("/GUI/Toolbars/Time/Show"),1);
   }

   // write out the version numbers to the prefs file for future checking
   gPrefs->Write(wxT("/Version/Major"), AUDACITY_VERSION);
   gPrefs->Write(wxT("/Version/Minor"), AUDACITY_RELEASE);
   gPrefs->Write(wxT("/Version/Micro"), AUDACITY_REVISION);

   gPrefs->Flush();
}

}

static bool gInited = false;
static bool gIsQuitting = false;

static void QuitAudacity(bool bForce)
{
   // guard against recursion
   if (gIsQuitting)
      return;

   gIsQuitting = true;

   wxTheApp->SetExitOnFrameDelete(true);

   // Try to close each open window.  If the user hits Cancel
   // in a Save Changes dialog, don't continue.
   // BG: unless force is true

   // BG: Are there any projects open?
   //-   if (!AllProjects{}.empty())
/*start+*/
   if (AllProjects{}.empty())
   {
#ifdef __WXMAC__
      Clipboard::Get().Clear();
#endif
   }
   else
/*end+*/
   {
      if (AllProjects{}.size())
         // PRL:  Always did at least once before close might be vetoed
         // though I don't know why that is important
         ProjectManager::SaveWindowSize();
      bool closedAll = AllProjects::Close( bForce );
      if ( !closedAll )
      {
         gIsQuitting = false;
         return;
      }
   }

   ModuleManager::Get().Dispatch(AppQuiting);

#ifdef EXPERIMENTAL_SCOREALIGN
   CloseScoreAlignDialog();
#endif
   CloseScreenshotTools();

   //print out profile if we have one by deleting it
   //temporarily commented out till it is added to all projects
   //DELETE Profiler::Instance();

   // Save last log for diagnosis
   auto logger = AudacityLogger::Get();
   if (logger)
   {
      wxFileName logFile(FileNames::DataDir(), wxT("lastlog.txt"));
      logger->SaveLog(logFile.GetFullPath());
   }

   //remove our logger
   std::unique_ptr<wxLog>{ wxLog::SetActiveTarget(NULL) }; // DELETE

   if (bForce)
   {
      wxExit();
   }
}

static void QuitAudacity()
{
   QuitAudacity(false);
}

#if defined(__WXGTK__) && defined(HAVE_GTK)

///////////////////////////////////////////////////////////////////////////////
// Provide the ability to receive notification from the session manager
// when the user is logging out or shutting down.
//
// Most of this was taken from nsNativeAppSupportUnix.cpp from Mozilla.
///////////////////////////////////////////////////////////////////////////////

// TODO: May need updating.  Is this code too obsolete (relying on Gnome2 so's) to be
// worth keeping anymore?
// CB suggests we use libSM directly ref:
// http://www.x.org/archive/X11R7.7/doc/libSM/SMlib.html#The_Save_Yourself_Callback

#include <dlfcn.h>
/* There is a conflict between the type names used in Glib >= 2.21 and those in
 * wxGTK (http://trac.wxwidgets.org/ticket/10883)
 * Happily we can avoid the hack, as we only need some of the headers, not
 * the full GTK headers
 */
#include <glib-object.h>

typedef struct _GnomeProgram GnomeProgram;
typedef struct _GnomeModuleInfo GnomeModuleInfo;
typedef struct _GnomeClient GnomeClient;

typedef enum
{
  GNOME_SAVE_GLOBAL,
  GNOME_SAVE_LOCAL,
  GNOME_SAVE_BOTH
} GnomeSaveStyle;

typedef enum
{
  GNOME_INTERACT_NONE,
  GNOME_INTERACT_ERRORS,
  GNOME_INTERACT_ANY
} GnomeInteractStyle;

typedef enum
{
  GNOME_DIALOG_ERROR,
  GNOME_DIALOG_NORMAL
} GnomeDialogType;

typedef GnomeProgram * (*_gnome_program_init_fn)(const char *,
                                                 const char *,
                                                 const GnomeModuleInfo *,
                                                 int,
                                                 char **,
                                                 const char *,
                                                 ...);
typedef const GnomeModuleInfo * (*_libgnomeui_module_info_get_fn)();
typedef GnomeClient * (*_gnome_master_client_fn)(void);
typedef void (*GnomeInteractFunction)(GnomeClient *,
                                      gint,
                                      GnomeDialogType,
                                      gpointer);
typedef void (*_gnome_client_request_interaction_fn)(GnomeClient *,
                                                     GnomeDialogType,
                                                     GnomeInteractFunction,
                                                     gpointer);
typedef void (*_gnome_interaction_key_return_fn)(gint, gboolean);

static _gnome_client_request_interaction_fn gnome_client_request_interaction;
static _gnome_interaction_key_return_fn gnome_interaction_key_return;

static void interact_cb(GnomeClient * /* client */,
                        gint key,
                        GnomeDialogType /* type */,
                        gpointer /* data */)
{
   wxCloseEvent e(wxEVT_QUERY_END_SESSION, wxID_ANY);
   e.SetEventObject(&wxGetApp());
   e.SetCanVeto(true);

   wxGetApp().ProcessEvent(e);

   gnome_interaction_key_return(key, e.GetVeto());
}

static gboolean save_yourself_cb(GnomeClient *client,
                                 gint /* phase */,
                                 GnomeSaveStyle /* style */,
                                 gboolean shutdown,
                                 GnomeInteractStyle interact,
                                 gboolean /* fast */,
                                 gpointer /* user_data */)
{
   if (!shutdown || interact != GNOME_INTERACT_ANY) {
      return TRUE;
   }

   if (AllProjects{}.empty()) {
      return TRUE;
   }

   gnome_client_request_interaction(client,
                                    GNOME_DIALOG_NORMAL,
                                    interact_cb,
                                    NULL);

   return TRUE;
}

class GnomeShutdown
{
 public:
   GnomeShutdown()
   {
      mArgv[0].reset(strdup("Saucedacity"));

      mGnomeui = dlopen("libgnomeui-2.so.0", RTLD_NOW);
      if (!mGnomeui) {
         return;
      }

      mGnome = dlopen("libgnome-2.so.0", RTLD_NOW);
      if (!mGnome) {
         return;
      }

      _gnome_program_init_fn gnome_program_init = (_gnome_program_init_fn)
         dlsym(mGnome, "gnome_program_init");
      _libgnomeui_module_info_get_fn libgnomeui_module_info_get = (_libgnomeui_module_info_get_fn)
         dlsym(mGnomeui, "libgnomeui_module_info_get");
      _gnome_master_client_fn gnome_master_client = (_gnome_master_client_fn)
         dlsym(mGnomeui, "gnome_master_client");

      gnome_client_request_interaction = (_gnome_client_request_interaction_fn)
         dlsym(mGnomeui, "gnome_client_request_interaction");
      gnome_interaction_key_return = (_gnome_interaction_key_return_fn)
         dlsym(mGnomeui, "gnome_interaction_key_return");


      if (!gnome_program_init || !libgnomeui_module_info_get) {
         return;
      }

      gnome_program_init(mArgv[0].get(),
                         "1.0",
                         libgnomeui_module_info_get(),
                         1,
                         reinterpret_cast<char**>(mArgv),
                         NULL);

      mClient = gnome_master_client();
      if (mClient == NULL) {
         return;
      }

      g_signal_connect(mClient, "save-yourself", G_CALLBACK(save_yourself_cb), NULL);
   }

   virtual ~GnomeShutdown()
   {
      // Do not dlclose() the libraries here lest you want segfaults...
   }

 private:

   MallocString<> mArgv[1];
   void *mGnomeui;
   void *mGnome;
   GnomeClient *mClient;
};

// This variable exists to call the constructor and
// connect a signal for the 'save-yourself' message.
GnomeShutdown GnomeShutdownInstance;

#endif

// Where drag/drop or "Open With" filenames get stored until
// the timer routine gets around to picking them up.
static wxArrayString ofqueue;

//
// DDE support for opening multiple files with one instance
// of Audacity.
//

#define IPC_APPL wxT("saucedacity")
#define IPC_TOPIC wxT("System")

class IPCConn final : public wxConnection
{
public:
   IPCConn()
   : wxConnection()
   {
   };

   ~IPCConn()
   {
   };

   bool OnExec(const wxString & WXUNUSED(topic),
               const wxString & data)
   {
      // Add the filename to the queue.  It will be opened by
      // the OnTimer() event when it is safe to do so.
      ofqueue.push_back(data);

      return true;
   }
};

class IPCServ final : public wxServer
{
public:
   IPCServ(const wxString & appl)
   : wxServer()
   {
      Create(appl);
   };

   ~IPCServ()
   {
   };

   wxConnectionBase *OnAcceptConnection(const wxString & topic) override
   {
      if (topic != IPC_TOPIC) {
         return NULL;
      }

      // Trust wxWidgets framework to DELETE it
      return safenew IPCConn();
   };
};

#if defined(__WXMAC__)

IMPLEMENT_APP_NO_MAIN(AudacityApp)
IMPLEMENT_WX_THEME_SUPPORT

int main(int argc, char *argv[])
{
   wxDISABLE_DEBUG_SUPPORT();

   return wxEntry(argc, argv);
}

#elif defined(__WXGTK__) && defined(NDEBUG)

IMPLEMENT_APP_NO_MAIN(AudacityApp)
IMPLEMENT_WX_THEME_SUPPORT

int main(int argc, char *argv[])
{
   wxDISABLE_DEBUG_SUPPORT();

   // Bug #1986 workaround - This doesn't actually reduce the number of 
   // messages, it simply hides them in Release builds. We'll probably
   // never be able to get rid of the messages entirely, but we should
   // look into what's causing them, so allow them to show in Debug
   // builds.
   stdout = freopen("/dev/null", "w", stdout);
   stderr = freopen("/dev/null", "w", stderr);

   return wxEntry(argc, argv);
}

#else
IMPLEMENT_APP(AudacityApp)
#endif

#ifdef __WXMAC__

// in response of an open-document apple event
void AudacityApp::MacOpenFile(const wxString &fileName)
{
   ofqueue.push_back(fileName);
}

// in response of a print-document apple event
void AudacityApp::MacPrintFile(const wxString &fileName)
{
   ofqueue.push_back(fileName);
}

// in response of a open-application apple event
void AudacityApp::MacNewFile()
{
   if (!gInited)
      return;

   // This method should only be used on the Mac platform
   // when no project windows are open.

   if (AllProjects{}.empty())
      (void) ProjectManager::New();
}

#endif //__WXMAC__

// IPC communication
#define ID_IPC_SERVER   6200
#define ID_IPC_SOCKET   6201

// we don't really care about the timer id, but set this value just in case we do in the future
#define kAudacityAppTimerID 0

BEGIN_EVENT_TABLE(AudacityApp, wxApp)
   EVT_QUERY_END_SESSION(AudacityApp::OnQueryEndSession)
   EVT_END_SESSION(AudacityApp::OnEndSession)

   EVT_TIMER(kAudacityAppTimerID, AudacityApp::OnTimer)
#ifdef __WXMAC__
   EVT_MENU(wxID_NEW, AudacityApp::OnMenuNew)
   EVT_MENU(wxID_OPEN, AudacityApp::OnMenuOpen)
   EVT_MENU(wxID_ABOUT, AudacityApp::OnMenuAbout)
   EVT_MENU(wxID_PREFERENCES, AudacityApp::OnMenuPreferences)
#endif

   // Associate the handler with the menu id on all operating systems, even
   // if they don't have an application menu bar like in macOS, so that
   // other parts of the program can send the application a shut-down
   // event
   EVT_MENU(wxID_EXIT, AudacityApp::OnMenuExit)

#ifndef __WXMSW__
   EVT_SOCKET(ID_IPC_SERVER, AudacityApp::OnServerEvent)
   EVT_SOCKET(ID_IPC_SOCKET, AudacityApp::OnSocketEvent)
#endif

   // Recent file event handlers.
   EVT_MENU(FileHistory::ID_RECENT_CLEAR, AudacityApp::OnMRUClear)
   EVT_MENU_RANGE(FileHistory::ID_RECENT_FIRST, FileHistory::ID_RECENT_LAST,
      AudacityApp::OnMRUFile)

   // Handle AppCommandEvents (usually from a script)
   EVT_APP_COMMAND(wxID_ANY, AudacityApp::OnReceiveCommand)

   // Global ESC key handling
   EVT_KEY_DOWN(AudacityApp::OnKeyDown)
END_EVENT_TABLE()

// backend for OnMRUFile
// TODO: Would be nice to make this handle not opening a file with more panache.
//  - Inform the user if DefaultOpenPath not set.
//  - Switch focus to correct instance of project window, if already open.
bool AudacityApp::MRUOpen(const FilePath &fullPathStr) {
   // Most of the checks below are copied from ProjectManager::OpenFiles.
   // - some rationalisation might be possible.

   AudacityProject *proj = GetActiveProject();

   if (!fullPathStr.empty())
   {
      // verify that the file exists
      if (wxFile::Exists(fullPathStr))
      {
         FileNames::UpdateDefaultPath(FileNames::Operation::Open, ::wxPathOnly(fullPathStr));

         // Make sure it isn't already open.
         // Test here even though AudacityProject::OpenFile() also now checks, because
         // that method does not return the bad result.
         // That itself may be a FIXME.
         if (ProjectFileManager::IsAlreadyOpen(fullPathStr))
            return false;

         ( void ) ProjectManager::OpenProject( proj, fullPathStr,
               true /* addtohistory */, false /* reuseNonemptyProject */ );
      }
      else {
         // File doesn't exist - remove file from history
         AudacityMessageBox(
            XO(
"%s could not be found.\n\nIt has been removed from the list of recent files.")
               .Format(fullPathStr) );
         return(false);
      }
   }
   return(true);
}

bool AudacityApp::SafeMRUOpen(const wxString &fullPathStr)
{
   return GuardedCall< bool >( [&]{ return MRUOpen( fullPathStr ); } );
}

void AudacityApp::OnMRUClear(wxCommandEvent& WXUNUSED(event))
{
   FileHistory::Global().Clear();
}

//vvv Basically, anything from Recent Files is treated as a .aup3, until proven otherwise,
// then it tries to Import(). Very questionable handling, imo.
// Better, for example, to check the file type early on.
void AudacityApp::OnMRUFile(wxCommandEvent& event) {
   int n = event.GetId() - FileHistory::ID_RECENT_FIRST;
   auto &history = FileHistory::Global();
   const auto &fullPathStr = history[ n ];

   // Try to open only if not already open.
   // Test IsAlreadyOpen() here even though AudacityProject::MRUOpen() also now checks,
   // because we don't want to Remove() just because it already exists,
   // and AudacityApp::OnMacOpenFile() calls MRUOpen() directly.
   // that method does not return the bad result.
   // PRL: Don't call SafeMRUOpen
   // -- if open fails for some exceptional reason of resource exhaustion that
   // the user can correct, leave the file in history.
   if (!ProjectFileManager::IsAlreadyOpen(fullPathStr) && !MRUOpen(fullPathStr))
      history.Remove(n);
}

void AudacityApp::OnTimer(wxTimerEvent& WXUNUSED(event))
{
   // Filenames are queued when Audacity receives a few of the
   // AppleEvent messages (via wxWidgets).  So, open any that are
   // in the queue and clean the queue.
   if (gInited) {
      if (ofqueue.size()) {
         // Load each file on the queue
         while (ofqueue.size()) {
            wxString name;
            name.swap(ofqueue[0]);
            ofqueue.erase( ofqueue.begin() );

            // Get the user's attention if no file name was specified
            if (name.empty()) {
               // Get the users attention
               AudacityProject *project = GetActiveProject();
               if (project) {
                  auto &window = GetProjectFrame( *project );
                  window.Maximize();
                  window.Raise();
                  window.RequestUserAttention();
               }
               continue;
            }

            // TODO: Handle failures better.
            // Some failures are OK, e.g. file not found, just would-be-nices to do better,
            // so FAIL_MSG is more a case of an enhancement request than an actual  problem.
            // LL:  In all but one case an appropriate message is already displayed.  The
            //      instance that a message is NOT displayed is when a failure to write
            //      to the config file has occurred.
            // PRL: Catch any exceptions, don't try this file again, continue to
            // other files.
            if (!SafeMRUOpen(name)) {
               // Just log it.  Assertion failure is not appropriate on valid
               // defensive path against bad file data.
               wxLogMessage(wxT("MRUOpen failed"));
            }
         }
      }
   }
}

#if defined(__WXMSW__)
#define WL(lang, sublang) (lang), (sublang),
#else
#define WL(lang,sublang)
#endif

#if wxCHECK_VERSION(3, 0, 1)
wxLanguageInfo userLangs[] =
{
   // Bosnian is defined in wxWidgets already
//   { wxLANGUAGE_USER_DEFINED, wxT("bs"), WL(0, SUBLANG_DEFAULT) wxT("Bosnian"), wxLayout_LeftToRight },

   { wxLANGUAGE_USER_DEFINED, wxT("eu"), WL(0, SUBLANG_DEFAULT) wxT("Basque"), wxLayout_LeftToRight },
};
#endif

void AudacityApp::OnFatalException()
{
   exit(-1);
}


#ifdef _MSC_VER
// If this is compiled with MSVC (Visual Studio)
#pragma warning( push )
#pragma warning( disable : 4702) // unreachable code warning.
#endif //_MSC_VER

bool AudacityApp::OnExceptionInMainLoop()
{
   // This function is invoked from catch blocks in the wxWidgets framework,
   // and throw; without argument re-throws the exception being handled,
   // letting us dispatch according to its type.

   try { throw; }
   catch ( AudacityException &e ) {
      (void)e;// Compiler food
      // Here is the catch-all for our own exceptions

      // Use CallAfter to delay this to the next pass of the event loop,
      // rather than risk doing it inside stack unwinding.
      auto pProject = ::GetActiveProject();
      auto pException = std::current_exception();
      CallAfter( [=]      // Capture pException by value!
      {

         // Restore the state of the project to what it was before the
         // failed operation
         if (pProject) {
            ProjectHistory::Get( *pProject ).RollbackState();

            // Forget pending changes in the TrackList
            TrackList::Get( *pProject ).ClearPendingTracks();

            ProjectWindow::Get( *pProject ).RedrawProject();
         }

         // Give the user an alert
         try { std::rethrow_exception( pException ); }
         catch( AudacityException &e )
            { e.DelayedHandlerAction(); }

      } );

      // Don't quit the program
      return true;
   }
   catch ( ... ) {
      // There was some other type of exception we don't know.
      // Let the inherited function do throw; again and whatever else it does.
      return wxApp::OnExceptionInMainLoop();
   }
   // Shouldn't ever reach this line
   return false;
}
#ifdef _MSC_VER
#pragma warning( pop )
#endif //_MSC_VER

AudacityApp::AudacityApp()
{
#if defined(wxUSE_ON_FATAL_EXCEPTION) && wxUSE_ON_FATAL_EXCEPTION
   wxHandleFatalExceptions();
#endif
}

AudacityApp::~AudacityApp()
{
}

// The `main program' equivalent, creating the windows and returning the
// main frame
bool AudacityApp::OnInit()
{
   // JKC: ANSWER-ME: Who actually added the event loop guarantor?
   // Although 'blame' says Leland, I think it came from a donated patch.

   // PRL:  It was added by LL at 54676a72285ba7ee3a69920e91fa390a71ef10c9 :
   // "   Ensure OnInit() has an event loop
   //     And allow events to flow so the splash window updates under GTK"
   // then mistakenly lost in the merge at
   // 37168ebbf67ae869ab71a3b5cbbf1d2a48e824aa
   // then restored at 7687972aa4b2199f0717165235f3ef68ade71e08

   // Ensure we have an event loop during initialization
   wxEventLoopGuarantor eventLoop;

   // Inject basic GUI services behind the facade
   {
      static wxWidgetsBasicUI uiServices;
      (void)BasicUI::Install(&uiServices);
   }

   // Fire up SQLite
   if ( !ProjectFileIO::InitializeSQL() )
      this->CallAfter([]{
         ::AudacityMessageBox(
            XO("SQLite library failed to initialize. Saucedacity cannot continue.") );
         QuitAudacity( true );
      });


   // cause initialization of wxWidgets' global logger target
   (void) AudacityLogger::Get();

#if defined(__WXMAC__)
   // Disable window animation
   wxSystemOptions::SetOption(wxMAC_WINDOW_PLAIN_TRANSITION, 1);
#endif

   // Some GTK themes produce larger combo boxes that make them taller
   // than our single toolbar height restriction.  This will remove some
   // of the extra space themes add.
#if defined(__WXGTK3__) && defined(HAVE_GTK)
   GtkWidget *combo = gtk_combo_box_new();
   GtkCssProvider *provider = gtk_css_provider_new();
   gtk_css_provider_load_from_data(GTK_CSS_PROVIDER(provider),
                                   ".linked entry,\n"
                                   ".linked button,\n"
                                   ".linked combobox box.linked button,\n"
                                   ".horizontal.linked entry,\n"
                                   ".horizontal.linked button,\n"
                                   ".horizontal.linked combobox box.linked button,\n"
                                   "combobox {\n"
                                   "   padding-top: 0px;\n"
                                   "   padding-bottom: 0px;\n"
                                   "   padding-left: 4px;\n"
                                   "   padding-right: 4px;\n"
                                   "   margin: 0px;\n"
                                   "   font-size: 95%;\n"
                                   "}", -1, NULL);
   gtk_style_context_add_provider_for_screen(gtk_widget_get_screen(combo),
                                             GTK_STYLE_PROVIDER (provider),
                                             GTK_STYLE_PROVIDER_PRIORITY_APPLICATION);
   g_object_unref(provider);
   g_object_unref(combo);
#elif defined(__WXGTK__) && defined(HAVE_GTK)
   gtk_rc_parse_string("style \"audacity\" {\n"
                       " GtkButton::inner_border = { 0, 0, 0, 0 }\n"
                       " GtkEntry::inner_border = { 0, 0, 0, 0 }\n"
                       " xthickness = 4\n"
                       " ythickness = 0\n"
                       "}\n"
                       "widget_class \"*GtkCombo*\" style \"audacity\"");
#endif

<<<<<<< HEAD
   // Don't use AUDACITY_NAME here.
   // We want Saucedacity with a capital 'S'

// DA: App name
#ifndef EXPERIMENTAL_DA
   wxString appName = wxT("Saucedacity");
#else
   wxString appName = wxT("DarkAudacity");
#endif

   wxTheApp->SetAppName(appName);
=======
   wxTheApp->SetAppName(AppName);
>>>>>>> 502cb064
   // Explicitly set since OSX will use it for the "Quit" menu item
   wxTheApp->SetAppDisplayName(AppName);
   wxTheApp->SetVendorName(AppName);

   ::wxInitAllImageHandlers();

   // AddHandler takes ownership
   wxFileSystem::AddHandler(safenew wxZipFSHandler);

   //
   // Paths: set search path and temp dir path
   //
   FilePaths audacityPathList;

#ifdef __WXGTK__
   // Make sure install prefix is set so wxStandardPath resolves paths properly
   wxStandardPaths::Get().SetInstallPrefix(wxT(INSTALL_PREFIX));

   /* Search path (for plug-ins, translations etc) is (in this order):
      * The SAUCEDACITY_PATH environment variable
      * The current directory
      * The user's "~/.Saucedacity-data" or "Portable Settings" directory
      * The user's "~/.Saucedacity-files" directory
      * The "share" and "share/doc" directories in their install path */
   wxString home = wxGetHomeDir();

   wxString envTempDir = wxGetenv(wxT("TMPDIR"));
   if (!envTempDir.empty()) {
      /* On Unix systems, the environment variable TMPDIR may point to
         an unusual path when /tmp and /var/tmp are not desirable. */
      TempDirectory::SetDefaultTempDir( wxString::Format(
         wxT("%s/saucedacity-%s"), envTempDir, wxGetUserId() ) );
   } else {
      /* On Unix systems, the default temp dir is in /var/tmp. */
      TempDirectory::SetDefaultTempDir( wxString::Format(
         wxT("/var/tmp/saucedacity-%s"), wxGetUserId() ) );
   }

// DA: Path env variable.
#ifndef EXPERIMENTAL_DA
   wxString pathVar = wxGetenv(wxT("SAUCEDACITY_PATH"));
#else
   wxString pathVar = wxGetenv(wxT("DARKAUDACITY_PATH"));
#endif
   if (!pathVar.empty())
      FileNames::AddMultiPathsToPathList(pathVar, audacityPathList);
   FileNames::AddUniquePathToPathList(::wxGetCwd(), audacityPathList);

   wxString progPath = wxPathOnly(argv[0]);
   FileNames::AddUniquePathToPathList(progPath, audacityPathList);
   // Add the path to modules:
   FileNames::AddUniquePathToPathList(progPath + L"/lib/saucedacity", audacityPathList);

   FileNames::AddUniquePathToPathList(FileNames::DataDir(), audacityPathList);

#ifdef AUDACITY_NAME
   FileNames::AddUniquePathToPathList(wxString::Format(wxT("%s/.%s-files"),
      home, wxT(AUDACITY_NAME)),
      audacityPathList);
   FileNames::AddUniquePathToPathList(FileNames::ModulesDir(),
      audacityPathList);
   FileNames::AddUniquePathToPathList(wxString::Format(wxT("%s/share/%s"),
      wxT(INSTALL_PREFIX), wxT(AUDACITY_NAME)),
      audacityPathList);
   FileNames::AddUniquePathToPathList(wxString::Format(wxT("%s/share/doc/%s"),
      wxT(INSTALL_PREFIX), wxT(AUDACITY_NAME)),
      audacityPathList);
#else //AUDACITY_NAME
   FileNames::AddUniquePathToPathList(wxString::Format(wxT("%s/.Saucedacity-files"),
      home),
      audacityPathList)
   FileNames::AddUniquePathToPathList(FileNames::ModulesDir(),
      audacityPathList);
   FileNames::AddUniquePathToPathList(wxString::Format(wxT("%s/share/saucedacity"),
      wxT(INSTALL_PREFIX)),
      audacityPathList);
   FileNames::AddUniquePathToPathList(wxString::Format(wxT("%s/share/doc/saucedacity"),
      wxT(INSTALL_PREFIX)),
      audacityPathList);
#endif //AUDACITY_NAME

   FileNames::AddUniquePathToPathList(wxString::Format(wxT("%s/share/locale"),
      wxT(INSTALL_PREFIX)),
      audacityPathList);

   FileNames::AddUniquePathToPathList(wxString::Format(wxT("./locale")),
      audacityPathList);

#endif //__WXGTK__

// JKC Bug 1220: Use path based on home directory on WXMAC
#ifdef __WXMAC__
   wxFileName tmpFile;
   tmpFile.AssignHomeDir();
   wxString tmpDirLoc = tmpFile.GetPath(wxPATH_GET_VOLUME);
#else
   wxFileName tmpFile;
   tmpFile.AssignTempFileName(wxT("nn"));
   wxString tmpDirLoc = tmpFile.GetPath(wxPATH_GET_VOLUME);
   ::wxRemoveFile(tmpFile.GetFullPath());
#endif



   // On Mac and Windows systems, use the directory which contains Audacity.
#ifdef __WXMSW__
   // On Windows, the path to the Audacity program is in argv[0]
   wxString progPath = wxPathOnly(argv[0]);
   FileNames::AddUniquePathToPathList(progPath, audacityPathList);
   FileNames::AddUniquePathToPathList(progPath + wxT("\\Languages"), audacityPathList);

   // See bug #1271 for explanation of location
   tmpDirLoc = FileNames::MkDir(wxStandardPaths::Get().GetUserLocalDataDir());
   TempDirectory::SetDefaultTempDir( wxString::Format(
      wxT("%s\\SessionData"), tmpDirLoc ) );
#endif //__WXWSW__

#ifdef __WXMAC__
   // On Mac OS X, the path to the Audacity program is in argv[0]
   wxString progPath = wxPathOnly(argv[0]);

   FileNames::AddUniquePathToPathList(progPath, audacityPathList);
   // If Audacity is a "bundle" package, then the root directory is
   // the great-great-grandparent of the directory containing the executable.
   //FileNames::AddUniquePathToPathList(progPath + wxT("/../../../"), audacityPathList);

   // These allow for searching the "bundle"
   FileNames::AddUniquePathToPathList(
      progPath + wxT("/../"), audacityPathList);
   FileNames::AddUniquePathToPathList(
      progPath + wxT("/../Resources"), audacityPathList);

   // JKC Bug 1220: Using an actual temp directory for session data on Mac was
   // wrong because it would get cleared out on a reboot.
   TempDirectory::SetDefaultTempDir( wxString::Format(
      wxT("%s/Library/Application Support/saucedacity/SessionData"), tmpDirLoc) );

   //TempDirectory::SetDefaultTempDir( wxString::Format(
   //   wxT("%s/audacity-%s"),
   //   tmpDirLoc,
   //   wxGetUserId() ) );
#endif //__WXMAC__

   FileNames::SetAudacityPathList( std::move( audacityPathList ) );

   // Define languages for which we have translations, but that are not yet
   // supported by wxWidgets.
   //
   // TODO:  The whole Language initialization really need to be reworked.
   //        It's all over the place.
#if wxCHECK_VERSION(3, 0, 1)
   for (size_t i = 0, cnt = WXSIZEOF(userLangs); i < cnt; i++)
   {
      wxLocale::AddLanguage(userLangs[i]);
   }
#endif

   // Initialize preferences and language
   {
      wxFileName configFileName(FileNames::DataDir(), wxT("saucedacity.cfg"));
      auto appName = wxTheApp->GetAppName();
      InitPreferences( AudacityFileConfig::Create(
         appName, wxEmptyString,
         configFileName.GetFullPath(),
         wxEmptyString, wxCONFIG_USE_LOCAL_FILE) );
      PopulatePreferences();
   }

#if defined(__WXMSW__) && !defined(__WXUNIVERSAL__) && !defined(__CYGWIN__)
   this->AssociateFileTypes();
#endif

   theTheme.EnsureInitialised();

   // AColor depends on theTheme.
   AColor::Init();

   // If this fails, we must exit the program.
   if (!InitTempDir()) {
      FinishPreferences();
      return false;
   }

#ifdef __WXMAC__
   // Bug2437:  When files are opened from Finder and another instance of
   // Audacity is running, we must return from OnInit() to wxWidgets before
   // MacOpenFile is called, informing us of the paths that need to be
   // opened.  So use CallAfter() to delay the rest of initialization.
   // See CreateSingleInstanceChecker() where we send those paths over a
   // socket to the prior instance.

   // This call is what probably makes the sleep unnecessary:
   MacFinishLaunching();

   using namespace std::chrono;
   // This sleep may be unnecessary, but it is harmless.  It less NS framework
   // events arrive on another thread, but it might not always be long enough.
   std::this_thread::sleep_for(100ms);
   CallAfter([this]{
      if (!InitPart2())
         exit(-1);
   });
   return true;
#else
   return InitPart2();
#endif
}

bool AudacityApp::InitPart2()
{
#if defined(__WXMAC__)
   SetExitOnFrameDelete(false);
#endif

   // Make sure the temp dir isn't locked by another process.
   {
      auto key =
         PreferenceKey(FileNames::Operation::Temp, FileNames::PathType::_None);
      auto temp = gPrefs->Read(key);
      if (temp.empty() || !CreateSingleInstanceChecker(temp)) {
         FinishPreferences();
         return false;
      }
   }

   //<<<< Try to avoid dialogs before this point.
   // The reason is that InitTempDir starts the single instance checker.
   // If we're waiitng in a dialog before then we can very easily
   // start multiple instances, defeating the single instance checker.

   // Initialize the CommandHandler
   InitCommandHandler();

   // Initialize the ModuleManager, including loading found modules
   ModuleManager::Get().Initialize();

   // Initialize the PluginManager
   PluginManager::Get().Initialize();

   // Parse command line and handle options that might require
   // immediate exit...no need to initialize all of the audio
   // stuff to display the version string.
   std::shared_ptr< wxCmdLineParser > parser{ ParseCommandLine().release() };
   if (!parser)
   {
      // Either user requested help or a parsing error occurred
      exit(1);
   }

   if (parser->Found(wxT("v")))
   {
      wxPrintf("Saucedacity v%s\n", AUDACITY_VERSION_STRING);
      exit(0);
   }

   long lval;
   if (parser->Found(wxT("b"), &lval))
   {
      if (lval < 256 || lval > 100000000)
      {
         wxPrintf(_("Block size must be within 256 to 100000000\n"));
         exit(1);
      }

      Sequence::SetMaxDiskBlockSize(lval);
   }

   // BG: Create a temporary window to set as the top window
   wxImage logoimage((const char **)AudacityLogoWithName_xpm);
   logoimage.Rescale(logoimage.GetWidth() / 2, logoimage.GetHeight() / 2);
   if( GetLayoutDirection() == wxLayout_RightToLeft)
      logoimage = logoimage.Mirror();
   wxBitmap logo(logoimage);

   AudacityProject *project;
   {
      // Bug 718: Position splash screen on same screen 
      // as where Audacity project will appear.
      wxRect wndRect;
      bool bMaximized = false;
      bool bIconized = false;
      GetNextWindowPlacement(&wndRect, &bMaximized, &bIconized);

      wxSplashScreen temporarywindow(
         logo,
         wxSPLASH_CENTRE_ON_SCREEN | wxSPLASH_NO_TIMEOUT,
         0,
         NULL,
         wxID_ANY,
         wndRect.GetTopLeft(),
         wxDefaultSize,
         wxSTAY_ON_TOP);

      // Unfortunately with the Windows 10 Creators update, the splash screen 
      // now appears before setting its position.
      // On a dual monitor screen it will appear on one screen and then 
      // possibly jump to the second.
      // We could fix this by writing our own splash screen and using Hide() 
      // until the splash scren was correctly positioned, then Show()

      // Possibly move it on to the second screen...
      temporarywindow.SetPosition( wndRect.GetTopLeft() );
      // Centered on whichever screen it is on.
      temporarywindow.Center();
      temporarywindow.SetTitle(_("Saucedacity is starting up..."));
      SetTopWindow(&temporarywindow);
      temporarywindow.Raise();

      // ANSWER-ME: Why is YieldFor needed at all?
      //wxEventLoopBase::GetActive()->YieldFor(wxEVT_CATEGORY_UI|wxEVT_CATEGORY_USER_INPUT|wxEVT_CATEGORY_UNKNOWN);
      wxEventLoopBase::GetActive()->YieldFor(wxEVT_CATEGORY_UI);

      //JKC: Would like to put module loading here.

      // More initialization

      InitDitherers();
      AudioIO::Init();

#ifdef __WXMAC__

      // On the Mac, users don't expect a program to quit when you close the last window.
      // Create a menubar that will show when all project windows are closed.

      auto fileMenu = std::make_unique<wxMenu>();
      auto urecentMenu = std::make_unique<wxMenu>();
      auto recentMenu = urecentMenu.get();
      fileMenu->Append(wxID_NEW, wxString(_("&New")) + wxT("\tCtrl+N"));
      fileMenu->Append(wxID_OPEN, wxString(_("&Open...")) + wxT("\tCtrl+O"));
      fileMenu->AppendSubMenu(urecentMenu.release(), _("Open &Recent..."));
      fileMenu->Append(wxID_ABOUT, _("&About Saucedacity..."));
      fileMenu->Append(wxID_PREFERENCES, wxString(_("&Preferences...")) + wxT("\tCtrl+,"));

      {
         auto menuBar = std::make_unique<wxMenuBar>();
         menuBar->Append(fileMenu.release(), _("&File"));

         // PRL:  Are we sure wxWindows will not leak this menuBar?
         // The online documentation is not explicit.
         wxMenuBar::MacSetCommonMenuBar(menuBar.release());
      }

      auto &recentFiles = FileHistory::Global();
      recentFiles.UseMenu(recentMenu);

#endif //__WXMAC__
      temporarywindow.Show(false);
   }

   // Workaround Bug 1377 - Crash after Audacity starts and low disk space warning appears
   // The temporary splash window is closed AND cleaned up, before attempting to create
   // a project and possibly creating a modal warning dialog by doing so.
   // Also fixes problem of warning being obscured.
   // Downside is that we have no splash screen for the (brief) time that we spend
   // creating the project.
   // Root cause is problem with wxSplashScreen and other dialogs co-existing, that
   // seemed to arrive with wx3.
   {
      project = ProjectManager::New();
   }

   if( ProjectSettings::Get( *project ).GetShowSplashScreen() ){
      // This may do a check-for-updates at every start up.
      // Mainly this is to tell users of ALPHAS who don't know that they have an ALPHA.
      // Disabled for now, after discussion.
      // project->MayCheckForUpdates();
      SplashDialog::DoHelpWelcome(*project);
   }

#if defined(HAVE_UPDATES_CHECK)
   UpdateManager::Start();
#endif

   #ifdef USE_FFMPEG
   FFmpegStartup();
   #endif

   Importer::Get().Initialize();

   // Bug1561: delay the recovery dialog, to avoid crashes.
   CallAfter( [=] () mutable {
      // Remove duplicate shortcuts when there's a change of version
      int vMajorInit, vMinorInit, vMicroInit;
      gPrefs->GetVersionKeysInit(vMajorInit, vMinorInit, vMicroInit);
      if (vMajorInit != AUDACITY_VERSION || vMinorInit != AUDACITY_RELEASE
         || vMicroInit != AUDACITY_REVISION) {
         CommandManager::Get(*project).RemoveDuplicateShortcuts();
      }
      //
      // Auto-recovery
      //
      bool didRecoverAnything = false;
      // This call may reassign project (passed by reference)
      if (!ShowAutoRecoveryDialogIfNeeded(project, &didRecoverAnything))
      {
         QuitAudacity(true);
      }

      //
      // Remainder of command line parsing, but only if we didn't recover
      //
      if (project && !didRecoverAnything)
      {
         if (parser->Found(wxT("t")))
         {
            RunBenchmark( nullptr, *project);
            QuitAudacity(true);
         }

         for (size_t i = 0, cnt = parser->GetParamCount(); i < cnt; i++)
         {
            // PRL: Catch any exceptions, don't try this file again, continue to
            // other files.
            SafeMRUOpen(parser->GetParam(i));
         }
      }
   } );

   gInited = true;

   ModuleManager::Get().Dispatch(AppInitialized);

   mTimer.SetOwner(this, kAudacityAppTimerID);
   mTimer.Start(200);

#ifdef EXPERIMENTAL_EASY_CHANGE_KEY_BINDINGS
   CommandManager::SetMenuHook( [](const CommandID &id){
      if (::wxGetMouseState().ShiftDown()) {
         // Only want one page of the preferences
         PrefsPanel::Factories factories;
         factories.push_back(KeyConfigPrefsFactory( id ));
         const auto pProject = GetActiveProject();
         auto pWindow = FindProjectFrame( pProject );
         GlobalPrefsDialog dialog( pWindow, pProject, factories );
         dialog.ShowModal();
         MenuCreator::RebuildAllMenuBars();
         return true;
      }
      else
         return false;
   } );
#endif

#if defined(__WXMAC__)
   // The first time this version of Audacity is run or when the preferences
   // are reset, execute the "tccutil" command to reset the microphone permissions
   // currently assigned to Audacity.  The end result is that the user will be
   // prompted to approve/deny Audacity access (again).
   //
   // This should resolve confusion of why Audacity appears to record, but only
   // gets silence due to Audacity being denied microphone access previously.
   bool permsReset = false;
   gPrefs->Read(wxT("/MicrophonePermissionsReset"), &permsReset, false);
   if (!permsReset) {
      system("tccutil reset Microphone org.audacityteam.audacity");
      gPrefs->Write(wxT("/MicrophonePermissionsReset"), true);
   }
#endif

#if defined(__WXMAC__)
   // Bug 2709: Workaround CoreSVG locale issue
   Bind(wxEVT_MENU_OPEN, [=](wxMenuEvent &event)
   {
      wxSetlocale(LC_NUMERIC, wxString(wxT("C")));
      event.Skip();
   });

   Bind(wxEVT_MENU_CLOSE, [=](wxMenuEvent &event)
   {
      wxSetlocale(LC_NUMERIC, Languages::GetLocaleName());
      event.Skip();
   });
#endif

   return TRUE;
}

void AudacityApp::InitCommandHandler()
{
   mCmdHandler = std::make_unique<CommandHandler>();
   //SetNextHandler(mCmdHandler);
}

// AppCommandEvent callback - just pass the event on to the CommandHandler
void AudacityApp::OnReceiveCommand(AppCommandEvent &event)
{
   wxASSERT(NULL != mCmdHandler);
   mCmdHandler->OnReceiveCommand(event);
}

void AudacityApp::OnKeyDown(wxKeyEvent &event)
{
   if(event.GetKeyCode() == WXK_ESCAPE) {
      // Stop play, including scrub, but not record
      auto project = ::GetActiveProject();
      if ( project ) {
         auto token = ProjectAudioIO::Get( *project ).GetAudioIOToken();
         auto &scrubber = Scrubber::Get( *project );
         auto scrubbing = scrubber.HasMark();
         if (scrubbing)
            scrubber.Cancel();
         auto gAudioIO = AudioIO::Get();
         if((token > 0 &&
                  gAudioIO->IsAudioTokenActive(token) &&
                  gAudioIO->GetNumCaptureChannels() == 0) ||
            scrubbing)
            // ESC out of other play (but not record)
            ProjectAudioManager::Get( *project ).Stop();
         else
            event.Skip();
      }
   }

   event.Skip();
}

// Ensures directory is created and puts the name into result.
// result is unchanged if unsuccessful.
void SetToExtantDirectory( wxString & result, const wxString & dir ){
   // don't allow path of "".
   if( dir.empty() )
      return;
   if( wxDirExists( dir ) ){
      result = dir;
      return;
   }
   // Use '/' so that this works on Mac and Windows alike.
   wxFileName name( dir + "/junkname.cfg" );
   if( name.Mkdir( wxS_DIR_DEFAULT , wxPATH_MKDIR_FULL ) )
      result = dir;
}

bool AudacityApp::InitTempDir()
{
   // We need to find a temp directory location.
   auto tempFromPrefs = TempDirectory::TempDir();
   auto tempDefaultLoc = TempDirectory::DefaultTempDir();

   wxString temp;

   #ifdef __WXGTK__
   if (tempFromPrefs.length() > 0 && tempFromPrefs[0] != wxT('/'))
      tempFromPrefs = wxT("");
   #endif

   // Stop wxWidgets from printing its own error messages

   wxLogNull logNo;

   // Try temp dir that was stored in prefs first
   if( TempDirectory::IsTempDirectoryNameOK( tempFromPrefs ) )
      SetToExtantDirectory( temp, tempFromPrefs );

   // If that didn't work, try the default location

   if (temp.empty())
      SetToExtantDirectory( temp, tempDefaultLoc );

   // Check temp directory ownership on *nix systems only
   #ifdef __UNIX__
   struct stat tempStatBuf;
   if ( lstat(temp.mb_str(), &tempStatBuf) != 0 ) {
      temp.clear();
   }
   else {
      if ( geteuid() != tempStatBuf.st_uid ) {
         temp.clear();
      }
   }
   #endif

   if (temp.empty()) {
      // Failed
      if( !TempDirectory::IsTempDirectoryNameOK( tempFromPrefs ) ) {
         AudacityMessageBox(XO(
"Saucedacity could not find a safe place to store temporary files.\Saucedacity needs a place where automatic cleanup programs won't delete the temporary files.\nPlease enter an appropriate directory in the preferences dialog."));
      } else {
         AudacityMessageBox(XO(
"Saucedacity could not find a place to store temporary files.\nPlease enter an appropriate directory in the preferences dialog."));
      }

      // Only want one page of the preferences
      PrefsPanel::Factories factories;
      factories.push_back(DirectoriesPrefsFactory());
      GlobalPrefsDialog dialog(nullptr, nullptr, factories);
      dialog.ShowModal();

      AudacityMessageBox(XO(
"Saucedacity is now going to exit. Please launch Saucedacity again to use the new temporary directory."));
      return false;
   }

   // The permissions don't always seem to be set on
   // some platforms.  Hopefully this fixes it...
   #ifdef __UNIX__
   chmod(OSFILENAME(temp), 0700);
   #endif

   TempDirectory::ResetTempDir();
   FileNames::UpdateDefaultPath(FileNames::Operation::Temp, temp);

   return true;
}

#if defined(__WXMSW__)

// Return true if there are no other instances of Audacity running,
// false otherwise.

bool AudacityApp::CreateSingleInstanceChecker(const wxString &dir)
{
   wxString name = wxString::Format(wxT("saucedacity-lock-%s"), wxGetUserId());
   mChecker.reset();
   auto checker = std::make_unique<wxSingleInstanceChecker>();

   auto runningTwoCopiesStr = XO("Running two copies of Saucedacity simultaneously or running Saucedacity and Audacity together may cause\ndata loss or cause your system to crash.\n\n");

   if (!checker->Create(name, dir))
   {
      // Error initializing the wxSingleInstanceChecker.  We don't know
      // whether there is another instance running or not.

      auto prompt = XO(
"Saucedacity was not able to lock the temporary files directory.\nThis folder may be in use by another copy of Saucedacity (or by a copy of Audacity).\n")
         + runningTwoCopiesStr
         + XO("Do you still want to start Saucedacity?");
      int action = AudacityMessageBox(
         prompt,
         XO("Error Locking Temporary Folder"),
         wxYES_NO | wxICON_EXCLAMATION, NULL);
      if (action == wxNO)
         return false;
   }
   else if ( checker->IsAnotherRunning() ) {
      // Parse the command line to ensure correct syntax, but
      // ignore options other than -v, and only use the filenames, if any.
      auto parser = ParseCommandLine();
      if (!parser)
      {
         // Complaints have already been made
         return false;
      }

      if (parser->Found(wxT("v")))
      {
         wxPrintf("Saucedacity v%s\n", AUDACITY_VERSION_STRING);
         return false;
      }

      // Windows and Linux require absolute file names as command may
      // not come from current working directory.
      FilePaths filenames;
      for (size_t i = 0, cnt = parser->GetParamCount(); i < cnt; i++)
      {
         wxFileName filename(parser->GetParam(i));
         if (filename.MakeAbsolute())
         {
            filenames.push_back(filename.GetLongPath());
         }
      }

      // On Windows, we attempt to make a connection
      // to an already active Audacity.  If successful, we send
      // the first command line argument (the audio file name)
      // to that Audacity for processing.
      wxClient client;

      // We try up to 50 times since there's a small window
      // where the server may not have been fully initialized.
      for (int i = 0; i < 50; i++)
      {
         std::unique_ptr<wxConnectionBase> conn{ client.MakeConnection(wxEmptyString, IPC_APPL, IPC_TOPIC) };
         if (conn)
         {
            bool ok = false;
            if (filenames.size() > 0)
            {
               for (size_t i = 0, cnt = filenames.size(); i < cnt; i++)
               {
                  ok = conn->Execute(filenames[i]);
               }
            }
            else
            {
               // Send an empty string to force existing Audacity to front
               ok = conn->Execute(wxEmptyString);
            }

            if (ok)
               return false;
         }

         wxMilliSleep(10);
      }
      // There is another copy of Audacity running.  Force quit.

      auto prompt =  XO(
"The system has detected that another copy of Saucedacity (or a copy of Audacity) is running.\n")
         + runningTwoCopiesStr
         + XO(
"Use the New or Open commands in the currently running Saucedacity\n process to open multiple projects simultaneously.\n");
      AudacityMessageBox(
         prompt, XO("Saucedacity is already running"),
         wxOK | wxICON_ERROR);

      return false;
   }

   // Create the DDE IPC server
   mIPCServ = std::make_unique<IPCServ>(IPC_APPL);
   mChecker = std::move(checker);
   return true;
}
#endif

#if defined(__UNIX__)

#include <sys/ipc.h>
#include <sys/sem.h>
#include <sys/shm.h>

// Return true if there are no other instances of Audacity running,
// false otherwise.

bool AudacityApp::CreateSingleInstanceChecker(const wxString &dir)
{
   mIPCServ.reset();

   bool isServer = false;
   wxIPV4address addr;
   addr.LocalHost();

   struct sembuf op = {};

   // Generate the IPC key we'll use for both shared memory and semaphores.
   wxString datadir = FileNames::DataDir();
   key_t memkey = ftok(datadir.c_str(), 0);
   key_t servkey = ftok(datadir.c_str(), 1);
   key_t lockkey = ftok(datadir.c_str(), 2);

   // Create and map the shared memory segment where the port number
   // will be stored.
   int memid = shmget(memkey, sizeof(int), IPC_CREAT | S_IRUSR | S_IWUSR);
   int *portnum = (int *) shmat(memid, nullptr, 0);

   // Create (or return) the SERVER semaphore ID
   int servid = semget(servkey, 1, IPC_CREAT | S_IRUSR | S_IWUSR);

   // Create the LOCK semaphore only if it doesn't already exist.
   int lockid = semget(lockkey, 1, IPC_CREAT | IPC_EXCL | S_IRUSR | S_IWUSR);

   // If the LOCK semaphore was successfully created, then this is the first
   // time Audacity has been run during this boot of the system. In this
   // case we know we'll become the "server" application, so set up the
   // semaphores to prepare for it.
   if (lockid != -1)
   {
      // Initialize value of each semaphore, 1 indicates released and 0
      // indicates acquired.
      //
      // Note that this action is NOT recorded in the semaphore's
      // UNDO buffer.
      semctl(servid, 0, SETVAL, 1);
      semctl(lockid, 0, SETVAL, 1);

      // Now acquire them so the semaphores will be set to the
      // released state when the process terminates.
      op.sem_num = 0;
      op.sem_op = -1;
      op.sem_flg = SEM_UNDO;
      if (semop(lockid, &op, 1) == -1 || semop(servid, &op, 1) == -1)
      {
         AudacityMessageBox(
            XO("Unable to acquire semaphores.\n\n"
               "This is likely due to a resource shortage\n"
               "and a reboot may be required."),
            XO("Saucedacity Startup Failure"),
            wxOK | wxICON_ERROR);

         return false;
      }

      // We will be the server...
      isServer = true;
   }
   // Something catastrophic must have happened, so bail.
   else if (errno != EEXIST)
   {
      AudacityMessageBox(
         XO("Unable to create semaphores.\n\n"
            "This is likely due to a resource shortage\n"
            "and a reboot may be required."),
         XO("Saucedacity Startup Failure"),
         wxOK | wxICON_ERROR);

      return false;
   }
   // Otherwise it's a normal startup and we need to determine whether
   // we'll be the server or the client.
   else
   {
      // Retrieve the LOCK semaphore since we wouldn't have gotten it above.
      lockid = semget(lockkey, 1, 0);

      // Acquire the LOCK semaphore. We may block here if another
      // process is currently setting up the server.
      op.sem_num = 0;
      op.sem_op = -1;
      op.sem_flg = SEM_UNDO;
      if (semop(lockid, &op, 1) == -1)
      {
         AudacityMessageBox(
            XO("Unable to acquire lock semaphore.\n\n"
               "This is likely due to a resource shortage\n"
               "and a reboot may be required."),
            XO("Saucedacity Startup Failure"),
            wxOK | wxICON_ERROR);

         return false;
      }

      // Try to acquire the SERVER semaphore. If it's not currently active, then
      // we will become the server. Otherwise, this will fail and we'll know that
      // the server is already active and we will become the client.
      op.sem_num = 0;
      op.sem_op = -1;
      op.sem_flg = IPC_NOWAIT | SEM_UNDO;
      if (semop(servid, &op, 1) == 0)
      {
         isServer = true;
      }
      else if (errno != EAGAIN)
      {
         AudacityMessageBox(
            XO("Unable to acquire server semaphore.\n\n"
               "This is likely due to a resource shortage\n"
               "and a reboot may be required."),
            XO("Saucedacity Startup Failure"),
            wxOK | wxICON_ERROR);

         return false;
      }
   }

   // Initialize the socket server if we're to be the server.
   if (isServer)
   {
      // The system will randomly assign a port
      addr.Service(0);

      // Create the socket and bind to it.
      auto serv = std::make_unique<wxSocketServer>(addr, wxSOCKET_NOWAIT);
      if (serv && serv->IsOk())
      {
         serv->SetEventHandler(*this, ID_IPC_SERVER);
         serv->SetNotify(wxSOCKET_CONNECTION_FLAG);
         serv->Notify(true);
         mIPCServ = std::move(serv);

         // Save the port number in shared memory so that clients
         // know where to connect.
         mIPCServ->GetLocal(addr);
         *portnum = addr.Service();
      }

      // Now that the server is active, we release the LOCK semaphore
      // to allow any waiters to continue. The SERVER semaphore will
      // remain locked for the duration of this processes execution
      // and will be cleaned up by the system.
      op.sem_num = 0;
      op.sem_op = 1;
      semop(lockid, &op, 1);

      // Bail if the server creation failed.
      if (mIPCServ == nullptr)
      {
         AudacityMessageBox(
            XO("The Saucedacity IPC server failed to initialize.\n\n"
               "This is likely due to a resource shortage\n"
               "and a reboot may be required."),
            XO("Saucedacity Startup Failure"),
            wxOK | wxICON_ERROR);

         return false;
      }

      // We've successfully created the socket server and the app
      // should continue to initialize.
      return true;
   }

   // Retrieve the port number that the server is listening on.
   addr.Service(*portnum);

   // Now release the LOCK semaphore.
   op.sem_num = 0;
   op.sem_op = 1;
   semop(lockid, &op, 1);

   // If we get here, then Audacity is currently active. So, we connect
   // to it and we forward all filenames listed on the command line to
   // the active process.

   // Setup the socket
   //
   // A wxSocketClient must not be deleted by us, but rather, let the
   // framework do appropriate delayed deletion after Destroy()
   Destroy_ptr<wxSocketClient> sock { safenew wxSocketClient() };
   sock->SetFlags(wxSOCKET_WAITALL);

   // Attempt to connect to an active Audacity.
   sock->Connect(addr, true);
   if (!sock->IsConnected())
   {
      // All attempts to become the server or connect to one have failed.  Not
      // sure what we can say about the error, but it's probably not because
      // Audacity is already running.
      AudacityMessageBox(
         XO("An unrecoverable error has occurred during startup"),
         XO("Saucedacity Startup Failure"),
         wxOK | wxICON_ERROR);

      return false;
   }

   // Parse the command line to ensure correct syntax, but ignore
   // options other than -v, and only use the filenames, if any.
   auto parser = ParseCommandLine();
   if (!parser)
   {
      // Complaints have already been made
      return false;
   }

   // Display Audacity's version if requested
   if (parser->Found(wxT("v")))
   {
      wxPrintf("Saucedacity v%s\n", AUDACITY_VERSION_STRING);

      return false;
   }

#if defined(__WXMAC__)
   // On macOS the client gets events from the wxWidgets framework that
   // go to AudacityApp::MacOpenFile. Forward the file names to the prior
   // instance via the socket.
   for (const auto &filename: ofqueue)
   {
      auto str = filename.c_str().AsWChar();
      sock->WriteMsg(str, (filename.length() + 1) * sizeof(*str));
   }
#endif

   // On macOS and Linux, forward any file names found in the command
   // line arguments.
   for (size_t j = 0, cnt = parser->GetParamCount(); j < cnt; ++j)
   {
      wxFileName filename(parser->GetParam(j));
      if (filename.MakeAbsolute())
      {
         const wxString param = filename.GetLongPath();
         sock->WriteMsg((const wxChar *) param, (param.length() + 1) * sizeof(wxChar));
      }
   }

   // Send an empty string to force existing Audacity to front
   sock->WriteMsg(wxEmptyString, sizeof(wxChar));

   // We've forwarded all of the filenames, so let the caller know
   // to terminate.
   return false;
}

void AudacityApp::OnServerEvent(wxSocketEvent & /* evt */)
{
   wxSocketBase *sock;

   // Accept all pending connection requests
   do
   {
      sock = mIPCServ->Accept(false);
      if (sock)
      {
         // Setup the socket
         sock->SetEventHandler(*this, ID_IPC_SOCKET);
         sock->SetNotify(wxSOCKET_INPUT_FLAG | wxSOCKET_LOST_FLAG);
         sock->Notify(true);
      }
   } while (sock);
}

void AudacityApp::OnSocketEvent(wxSocketEvent & evt)
{
   wxSocketBase *sock = evt.GetSocket();

   if (evt.GetSocketEvent() == wxSOCKET_LOST)
   {
      sock->Destroy();
      return;
   }

   // Read the length of the filename and bail if we have a short read
   wxChar name[PATH_MAX];
   sock->ReadMsg(&name, sizeof(name));
   if (!sock->Error())
   {
      // Add the filename to the queue.  It will be opened by
      // the OnTimer() event when it is safe to do so.
      ofqueue.push_back(name);
   }
}

#endif

std::unique_ptr<wxCmdLineParser> AudacityApp::ParseCommandLine()
{
   auto parser = std::make_unique<wxCmdLineParser>(argc, argv);
   if (!parser)
   {
      return nullptr;
   }

   /*i18n-hint: This controls the number of bytes that Audacity will
    *           use when writing files to the disk */
   parser->AddOption(wxT("b"), wxT("blocksize"), _("set max disk block size in bytes"),
                     wxCMD_LINE_VAL_NUMBER);

   /*i18n-hint: This displays a list of available options */
   parser->AddSwitch(wxT("h"), wxT("help"), _("this help message"),
                     wxCMD_LINE_OPTION_HELP);

   /*i18n-hint: This runs a set of automatic tests on Audacity itself */
   parser->AddSwitch(wxT("t"), wxT("test"), _("run self diagnostics"));

   /*i18n-hint: This displays the Audacity version */
   parser->AddSwitch(wxT("v"), wxT("version"), _("display Saucedacity version"));

   /*i18n-hint: This is a list of one or more files that Audacity
    *           should open upon startup */
   parser->AddParam(_("audio or project file name"),
                    wxCMD_LINE_VAL_STRING,
                    wxCMD_LINE_PARAM_MULTIPLE | wxCMD_LINE_PARAM_OPTIONAL);

   // Run the parser
   if (parser->Parse() == 0)
      return parser;

   return{};
}

void AudacityApp::OnQueryEndSession(wxCloseEvent & event)
{
   bool mustVeto = false;

#ifdef __WXMAC__
   mustVeto = wxDialog::OSXHasModalDialogsOpen();
#endif

   if ( mustVeto )
      event.Veto(true);
   else
      OnEndSession(event);
}

void AudacityApp::OnEndSession(wxCloseEvent & event)
{
   bool force = !event.CanVeto();

   // Try to close each open window.  If the user hits Cancel
   // in a Save Changes dialog, don't continue.
   gIsQuitting = true;
   if (AllProjects{}.size())
      // PRL:  Always did at least once before close might be vetoed
      // though I don't know why that is important
      ProjectManager::SaveWindowSize();
   bool closedAll = AllProjects::Close( force );
   if ( !closedAll )
   {
      gIsQuitting = false;
      event.Veto();
   }
}

int AudacityApp::OnExit()
{
   gIsQuitting = true;
   while(Pending())
   {
      Dispatch();
   }

   Importer::Get().Terminate();

   if(gPrefs)
   {
      bool bFalse = false;
      //Should we change the commands.cfg location next startup?
      if(gPrefs->Read(wxT("/QDeleteCmdCfgLocation"), &bFalse))
      {
         gPrefs->DeleteEntry(wxT("/QDeleteCmdCfgLocation"));
         gPrefs->Write(wxT("/DeleteCmdCfgLocation"), true);
         gPrefs->Flush();
      }
   }

   FileHistory::Global().Save(*gPrefs);

   FinishPreferences();

#ifdef USE_FFMPEG
   DropFFmpegLibs();
#endif

   DeinitFFT();

#ifdef HAS_NETWORKING
   audacity::network_manager::NetworkManager::GetInstance().Terminate();
#endif

   AudioIO::Deinit();

   MenuTable::DestroyRegistry();

   // Terminate the PluginManager (must be done before deleting the locale)
   PluginManager::Get().Terminate();

   return 0;
}

// The following five methods are currently only used on Mac OS,
// where it's possible to have a menu bar but no windows open.
// It doesn't hurt any other platforms, though.

// ...That is, as long as you check to see if no windows are open
// before executing the stuff.
// To fix this, check to see how many project windows are open,
// and skip the event unless none are open (which should only happen
// on the Mac, at least currently.)

void AudacityApp::OnMenuAbout(wxCommandEvent & /*event*/)
{
   // This function shadows a similar function
   // in Menus.cpp, but should only be used on the Mac platform.
#ifdef __WXMAC__
   // Modeless dialog, consistent with other Mac applications
   // Not more than one at once!
   const auto instance = AboutDialog::ActiveIntance();
   if (instance)
      instance->Raise();
   else
      // This dialog deletes itself when dismissed
      (safenew AboutDialog{ nullptr })->Show(true);
#else
      wxASSERT(false);
#endif
}

void AudacityApp::OnMenuNew(wxCommandEvent & event)
{
   // This function shadows a similar function
   // in Menus.cpp, but should only be used on the Mac platform
   // when no project windows are open. This check assures that
   // this happens, and enable the same code to be present on
   // all platforms.

   if(AllProjects{}.empty())
      (void) ProjectManager::New();
   else
      event.Skip();
}


void AudacityApp::OnMenuOpen(wxCommandEvent & event)
{
   // This function shadows a similar function
   // in Menus.cpp, but should only be used on the Mac platform
   // when no project windows are open. This check assures that
   // this happens, and enable the same code to be present on
   // all platforms.


   if(AllProjects{}.empty())
      ProjectManager::OpenFiles(NULL);
   else
      event.Skip();


}

void AudacityApp::OnMenuPreferences(wxCommandEvent & event)
{
   // This function shadows a similar function
   // in Menus.cpp, but should only be used on the Mac platform
   // when no project windows are open. This check assures that
   // this happens, and enable the same code to be present on
   // all platforms.

   if(AllProjects{}.empty()) {
      GlobalPrefsDialog dialog(nullptr /* parent */, nullptr );
      dialog.ShowModal();
   }
   else
      event.Skip();

}

void AudacityApp::OnMenuExit(wxCommandEvent & event)
{
   // This function shadows a similar function
   // in Menus.cpp, but should only be used on the Mac platform
   // when no project windows are open. This check assures that
   // this happens, and enable the same code to be present on
   // all platforms.

   // LL:  Removed "if" to allow closing based on final project count.
   // if(AllProjects{}.empty())
      QuitAudacity();

   // LL:  Veto quit if projects are still open.  This can happen
   //      if the user selected Cancel in a Save dialog.
   event.Skip(AllProjects{}.empty());

}

//BG: On Windows, associate the aup file type with Audacity
/* We do this in the Windows installer now,
   to avoid issues where user doesn't have admin privileges, but
   in case that didn't work, allow the user to decide at startup.

   //v Should encapsulate this & allow access from Prefs, too,
   //      if people want to manually change associations.
*/
#if defined(__WXMSW__) && !defined(__WXUNIVERSAL__) && !defined(__CYGWIN__)
void AudacityApp::AssociateFileTypes()
{
   // Check pref in case user has already decided against it.
   bool bWantAssociateFiles = true;
   if (gPrefs->Read(wxT("/WantAssociateFiles"), &bWantAssociateFiles) &&
         !bWantAssociateFiles)
   {
      // User has already decided against it
      return;
   }

   wxRegKey associateFileTypes;

   auto IsDefined = [&](const wxString &type)
   {
      associateFileTypes.SetName(wxString::Format(wxT("HKCR\\%s"), type));
      bool bKeyExists = associateFileTypes.Exists();
      if (!bKeyExists)
      {
         // Not at HKEY_CLASSES_ROOT. Try HKEY_CURRENT_USER.
         associateFileTypes.SetName(wxString::Format(wxT("HKCU\\Software\\Classes\\%s"), type));
         bKeyExists = associateFileTypes.Exists();
      }
      return bKeyExists;
   };

   auto DefineType = [&](const wxString &type)
   {
      wxString root_key = wxT("HKCU\\Software\\Classes\\");

      // Start with HKEY_CLASSES_CURRENT_USER.
      associateFileTypes.SetName(wxString::Format(wxT("%s%s"), root_key, type));
      if (!associateFileTypes.Create(true))
      {
         // Not at HKEY_CLASSES_CURRENT_USER. Try HKEY_CURRENT_ROOT.
         root_key = wxT("HKCR\\");
         associateFileTypes.SetName(wxString::Format(wxT("%s%s"), root_key, type));
         if (!associateFileTypes.Create(true))
         {
            // Actually, can't create keys. Empty root_key to flag failure.
            root_key.empty();
         }
      }

      if (!root_key.empty())
      {
         associateFileTypes = wxT("Audacity.Project"); // Finally set value for the key
      }

      return root_key;
   };

   // Check for legacy and UP types
   if (IsDefined(wxT(".aup3")) && IsDefined(wxT(".aup")) && IsDefined(wxT("Audacity.Project")))
   {
      // Already defined, so bail
      return;
   }

   // File types are not currently associated.
   int wantAssoc =
      AudacityMessageBox(
         XO(
"Audacity project (.aup3) files are not currently \nassociated with Saucedacity. \n\nYou can associate them so they open on double-click for convenience."),
         XO("Audacity Project Files"),
         wxYES_NO | wxICON_QUESTION);

   if (wantAssoc == wxNO)
   {
      // User said no. Set a pref so we don't keep asking.
      gPrefs->Write(wxT("/WantAssociateFiles"), false);
      gPrefs->Flush();
      return;
   }

   // Show that user wants associations
   gPrefs->Write(wxT("/WantAssociateFiles"), true);
   gPrefs->Flush();

   wxString root_key;

   root_key = DefineType(wxT(".aup3"));
   if (root_key.empty())
   {
      //v Warn that we can't set keys. Ask whether to set pref for no retry?
   }
   else
   {
      DefineType(wxT(".aup"));

      associateFileTypes = wxT("Audacity.Project"); // Finally set value for .AUP key
      associateFileTypes.SetName(root_key + wxT("Audacity.Project"));
      if (!associateFileTypes.Exists())
      {
         associateFileTypes.Create(true);
         associateFileTypes = wxT("Audacity Project File");
      }

      associateFileTypes.SetName(root_key + wxT("Audacity.Project\\shell"));
      if (!associateFileTypes.Exists())
      {
         associateFileTypes.Create(true);
         associateFileTypes = wxT("");
      }

      associateFileTypes.SetName(root_key + wxT("Audacity.Project\\shell\\open"));
      if (!associateFileTypes.Exists())
      {
         associateFileTypes.Create(true);
      }

      associateFileTypes.SetName(root_key + wxT("Audacity.Project\\shell\\open\\command"));
      wxString tmpRegAudPath;
      if(associateFileTypes.Exists())
      {
         tmpRegAudPath = associateFileTypes.QueryDefaultValue().Lower();
      }

      if (!associateFileTypes.Exists() ||
            (tmpRegAudPath.Find(wxT("saucedacity.exe")) >= 0))
      {
         associateFileTypes.Create(true);
         associateFileTypes = (wxString)argv[0] + (wxString)wxT(" \"%1\"");
      }

#if 0
      // These can be use later to support more startup messages
      // like maybe "Import into existing project" or some such.
      // Leaving here for an example...
      associateFileTypes.SetName(root_key + wxT("Audacity.Project\\shell\\open\\ddeexec"));
      if (!associateFileTypes.Exists())
      {
         associateFileTypes.Create(true);
         associateFileTypes = wxT("%1");
      }

      associateFileTypes.SetName(root_key + wxT("Audacity.Project\\shell\\open\\ddeexec\\Application"));
      if (!associateFileTypes.Exists())
      {
         associateFileTypes.Create(true);
         associateFileTypes = IPC_APPL;
      }

      associateFileTypes.SetName(root_key + wxT("Audacity.Project\\shell\\open\\ddeexec\\Topic"));
      if (!associateFileTypes.Exists())
      {
         associateFileTypes.Create(true);
         associateFileTypes = IPC_TOPIC;
      }
#endif
   }
}
#endif
<|MERGE_RESOLUTION|>--- conflicted
+++ resolved
@@ -111,15 +111,8 @@
 #include "tracks/ui/Scrubbing.h"
 #include "FileConfig.h"
 #include "widgets/FileHistory.h"
-<<<<<<< HEAD
-=======
-#include "update/UpdateManager.h"
+
 #include "widgets/wxWidgetsBasicUI.h"
-
-#ifdef HAS_NETWORKING
-#include "NetworkManager.h"
-#endif
->>>>>>> 502cb064
 
 #ifdef EXPERIMENTAL_EASY_CHANGE_KEY_BINDINGS
 #include "prefs/KeyConfigPrefs.h"
@@ -1086,22 +1079,7 @@
                        "}\n"
                        "widget_class \"*GtkCombo*\" style \"audacity\"");
 #endif
-
-<<<<<<< HEAD
-   // Don't use AUDACITY_NAME here.
-   // We want Saucedacity with a capital 'S'
-
-// DA: App name
-#ifndef EXPERIMENTAL_DA
-   wxString appName = wxT("Saucedacity");
-#else
-   wxString appName = wxT("DarkAudacity");
-#endif
-
-   wxTheApp->SetAppName(appName);
-=======
    wxTheApp->SetAppName(AppName);
->>>>>>> 502cb064
    // Explicitly set since OSX will use it for the "Quit" menu item
    wxTheApp->SetAppDisplayName(AppName);
    wxTheApp->SetVendorName(AppName);
