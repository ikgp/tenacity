/**********************************************************************

Audacity: A Digital Audio Editor

ViewInfo.cpp

Paul Licameli

**********************************************************************/

#include "ViewInfo.h"
#include "Experimental.h"

#include <algorithm>

#include "AudioIO.h"
#include "Internat.h"
#include "Project.h"
#include "prefs/GUISettings.h"
#include "Prefs.h"
#include "xml/XMLWriter.h"
#include "prefs/TracksPrefs.h"

namespace {
static const double gMaxZoom = 6000000;
static const double gMinZoom = 0.001;
}

ZoomInfo::ZoomInfo(double start, double pixelsPerSecond)
   : vpos(0)
   , h(start)
   , zoom(pixelsPerSecond)
{
   UpdatePrefs();
}

ZoomInfo::~ZoomInfo()
{
}

void ZoomInfo::UpdatePrefs()
{
   dBr = gPrefs->Read(ENV_DB_KEY, ENV_DB_RANGE);
}

/// Converts a position (mouse X coordinate) to
/// project time, in seconds.  Needs the left edge of
/// the track as an additional parameter.
double ZoomInfo::PositionToTime(wxInt64 position,
   wxInt64 origin
   , bool // ignoreFisheye
) const
{
   return h + (position - origin) / zoom;
}


/// STM: Converts a project time to screen x position.
wxInt64 ZoomInfo::TimeToPosition(double projectTime,
   wxInt64 origin
   , bool // ignoreFisheye
) const
{
   double t = 0.5 + zoom * (projectTime - h) + origin ;
   if( t < wxINT64_MIN )
      return wxINT64_MIN;
   if( t > wxINT64_MAX )
      return wxINT64_MAX;
   t = floor( t );
   return t;
}

// This always ignores the fisheye.  Use with caution!
// You should prefer to call TimeToPosition twice, for endpoints, and take the difference!
double ZoomInfo::TimeRangeToPixelWidth(double timeRange) const
{
   return timeRange * zoom;
}

bool ZoomInfo::ZoomInAvailable() const
{
   return zoom < gMaxZoom;
}

bool ZoomInfo::ZoomOutAvailable() const
{
   return zoom > gMinZoom;
}

void ZoomInfo::SetZoom(double pixelsPerSecond)
{
   zoom = std::max(gMinZoom, std::min(gMaxZoom, pixelsPerSecond));
<<<<<<< HEAD
=======
#ifdef EXPERIMENTAL_DA
>>>>>>> 923eefaf
   // Disable snapping if user zooms in a long way.
   // Helps stop users be trapped in snap-to.
   // The level chosen is in sample viewing range with samples
   // still quite close together.
   if( zoom > (gMaxZoom * 0.06  ))
   {
      AudacityProject * project = GetActiveProject();
      if( project )
         project->OnSnapToOff();
   }
<<<<<<< HEAD
=======
#endif
>>>>>>> 923eefaf
}

void ZoomInfo::ZoomBy(double multiplier)
{
   SetZoom(zoom * multiplier);
}

void ZoomInfo::FindIntervals
   (double /*rate*/, Intervals &results, wxInt64 width, wxInt64 origin) const
{
   results.clear();
   results.reserve(2);

   const wxInt64 rightmost(origin + (0.5 + width));
   wxASSERT(origin <= rightmost);
   {
      results.push_back(Interval(origin, zoom, false));
   }

   if (origin < rightmost)
      results.push_back(Interval(rightmost, 0, false));
   wxASSERT(!results.empty() && results[0].position == origin);
}

ViewInfo::ViewInfo(double start, double screenDuration, double pixelsPerSecond)
   : ZoomInfo(start, pixelsPerSecond)
   , selectedRegion()
   , track(NULL)
   , total(screenDuration)
   , sbarH(0)
   , sbarScreen(1)
   , sbarTotal(1)
   , sbarScale(1.0)
   , scrollStep(16)
   , bUpdateTrackIndicator(true)
   , bScrollBeyondZero(false)
   , mRecentStreamTime(-1.0)
{
   UpdatePrefs();
}

void ViewInfo::UpdatePrefs()
{
   ZoomInfo::UpdatePrefs();
#ifdef EXPERIMENTAL_SCROLLING_LIMITS
   gPrefs->Read(TracksPrefs::ScrollingPreferenceKey(), &bScrollBeyondZero,
                TracksPrefs::ScrollingPreferenceDefault());
#endif

}

void ViewInfo::SetBeforeScreenWidth(wxInt64 beforeWidth, wxInt64 screenWidth, double lowerBoundTime)
{
   h =
      std::max(lowerBoundTime,
         std::min(total - screenWidth / zoom,
         beforeWidth / zoom));
}

void ViewInfo::WriteXMLAttributes(XMLWriter &xmlFile)
{
   selectedRegion.WriteXMLAttributes(xmlFile, wxT("sel0"), wxT("sel1"));
   xmlFile.WriteAttr(wxT("vpos"), vpos);
   xmlFile.WriteAttr(wxT("h"), h, 10);
   xmlFile.WriteAttr(wxT("zoom"), zoom, 10);
}

bool ViewInfo::ReadXMLAttribute(const wxChar *attr, const wxChar *value)
{
   if (selectedRegion.HandleXMLAttribute(attr, value, wxT("sel0"), wxT("sel1")))
      return true;

   if (!wxStrcmp(attr, wxT("vpos"))) {
      long longVpos;
      wxString(value).ToLong(&longVpos);
      vpos = int(longVpos);
      return true;
   }

   if (!wxStrcmp(attr, wxT("h"))) {
      Internat::CompatibleToDouble(value, &h);
      return true;
   }

   if (!wxStrcmp(attr, wxT("zoom"))) {
      Internat::CompatibleToDouble(value, &zoom);
      return true;
   }

   return false;
}

void ViewInfo::OnTimer(wxCommandEvent &event)
{
   mRecentStreamTime = gAudioIO->GetStreamTime();
   event.Skip();
}<|MERGE_RESOLUTION|>--- conflicted
+++ resolved
@@ -90,10 +90,7 @@
 void ZoomInfo::SetZoom(double pixelsPerSecond)
 {
    zoom = std::max(gMinZoom, std::min(gMaxZoom, pixelsPerSecond));
-<<<<<<< HEAD
-=======
 #ifdef EXPERIMENTAL_DA
->>>>>>> 923eefaf
    // Disable snapping if user zooms in a long way.
    // Helps stop users be trapped in snap-to.
    // The level chosen is in sample viewing range with samples
@@ -104,10 +101,7 @@
       if( project )
          project->OnSnapToOff();
    }
-<<<<<<< HEAD
-=======
 #endif
->>>>>>> 923eefaf
 }
 
 void ZoomInfo::ZoomBy(double multiplier)
