/**********************************************************************

  Audacity: A Digital Audio Editor

  DevicePrefs.cpp

  Joshua Haberman
  Dominic Mazzoni
  James Crook

*******************************************************************//**

\class DevicePrefs
\brief A PrefsPanel used to select recording and playback devices and
other settings.

  Presents interface for user to select the recording device and
  playback device, from the list of choices that PortAudio
  makes available.

  Also lets user decide how many channels to record.

*//********************************************************************/

#include "../Audacity.h"

#include <wx/defs.h>

#include <wx/choice.h>
#include <wx/intl.h>
#include <wx/log.h>

#include "portaudio.h"

#include "../AudioIO.h"
#include "../Internat.h"
#include "../Prefs.h"
#include "../ShuttleGui.h"
#include "../DeviceManager.h"

#include "DevicePrefs.h"

enum {
   HostID = 10000,
   PlayID,
   RecordID,
   ChannelsID
};

BEGIN_EVENT_TABLE(DevicePrefs, PrefsPanel)
   EVT_CHOICE(HostID, DevicePrefs::OnHost)
   EVT_CHOICE(RecordID, DevicePrefs::OnDevice)
END_EVENT_TABLE()

DevicePrefs::DevicePrefs(wxWindow * parent, wxWindowID winid, int Options)
:  PrefsPanel(parent, winid, _("Devices")), mOptions( Options )
{
   mRecord = nullptr;
   mPlay = nullptr;
   Populate();
}

DevicePrefs::~DevicePrefs()
{
}

void DevicePrefs::Populate()
{
   // First any pre-processing for constructing the GUI.
   GetNamesAndLabels();

   // Get current setting for devices
   mPlayDevice = gPrefs->Read(wxT("/AudioIO/PlaybackDevice"), wxT(""));
   mRecordDevice = gPrefs->Read(wxT("/AudioIO/RecordingDevice"), wxT(""));
   mRecordSource = gPrefs->Read(wxT("/AudioIO/RecordingSource"), wxT(""));
   mRecordChannels = gPrefs->Read(wxT("/AudioIO/RecordChannels"), 2L);

   //------------------------- Main section --------------------
   // Now construct the GUI itself.
   // Use 'eIsCreatingFromPrefs' so that the GUI is
   // initialised with values from gPrefs.
   ShuttleGui S(this, eIsCreatingFromPrefs);
   PopulateOrExchange(S);
   // ----------------------- End of main section --------------

   wxCommandEvent e;
   OnHost(e);
}

/*
 * Get names of device hosts.
 */
void DevicePrefs::GetNamesAndLabels()
{
   // Gather list of hosts.  Only added hosts that have devices attached.
   // FIXME: TRAP_ERR PaErrorCode not handled in DevicePrefs GetNamesAndLabels()
   // With an error code won't add hosts, but won't report a problem either.
   int nDevices = Pa_GetDeviceCount();
   for (int i = 0; i < nDevices; i++) {
      const PaDeviceInfo *info = Pa_GetDeviceInfo(i);
      if ((info!=NULL)&&(info->maxOutputChannels > 0 || info->maxInputChannels > 0)) {
         wxString name = wxSafeConvertMB2WX(Pa_GetHostApiInfo(info->hostApi)->name);
         if (mHostNames.Index(name) == wxNOT_FOUND) {
            mHostNames.Add(name);
            mHostLabels.Add(name);
         }
      }
   }
}

void DevicePrefs::PopulateOrExchange(ShuttleGui & S)
{

   bool bHasPlay = (mOptions==0) || (mOptions==1);
   bool bHasRecord = (mOptions==0) || (mOptions==2);
   bool bHasLatency = (mOptions==0);

   wxArrayString empty;

   S.SetBorder(2);
   if( bHasLatency ) S.StartScroller();

   S.StartStatic(_("Interface"));
   {
      S.StartMultiColumn(2);
      {
         S.Id(HostID);
         mHost = S.TieChoice(_("&Host:"),
                             wxT("/AudioIO/Host"),
                             wxT(""),
                             mHostNames,
                             mHostLabels);

         S.AddPrompt(_("Using:"));
         S.AddFixedText(wxString(wxSafeConvertMB2WX(Pa_GetVersionText())));
      }
      S.EndMultiColumn();
   }
   S.EndStatic();

   if( bHasPlay )
   {
      S.StartStatic(_("Playback"));
      {
         S.StartMultiColumn(2);
         {
            S.Id(PlayID);
            mPlay = S.AddChoice(_("&Device:"),
                                wxEmptyString,
                                &empty);
         }
         S.EndMultiColumn();
      }
      S.EndStatic();
   }

   if( bHasRecord )
   {
      S.StartStatic(_("Recording"));
      {
         S.StartMultiColumn(2);
         {
            S.Id(RecordID);
            mRecord = S.AddChoice(_("De&vice:"),
                                  wxEmptyString,
                                  &empty);

            S.Id(ChannelsID);
            mChannels = S.AddChoice(_("Cha&nnels:"),
                                    wxEmptyString,
                                    &empty);
         }
         S.EndMultiColumn();
      }
      S.EndStatic();
   }

   if( bHasLatency ) {
      // These previously lived in recording preferences.
      // However they are liable to become device specific.
      // Buffering also affects playback, not just recording, so is a device characteristic.
      S.StartStatic( _("Latency"));
      {
<<<<<<< HEAD
         S.StartThreeColumn();
         {
            wxTextCtrl *w;
            // only show the following controls if we use Portaudio v19, because
            // for Portaudio v18 we always use default buffer sizes
            w = S.TieNumericTextBox(_("&Buffer length:"),
                                    wxT("/AudioIO/LatencyDuration"),
                                    DEFAULT_LATENCY_DURATION,
                                    9);
            S.AddUnits(_("milliseconds"));
            if( w ) w->SetName(w->GetName() + wxT(" ") + _("milliseconds"));

            w = S.TieNumericTextBox(_("Track &shift after record:"),
                                    wxT("/AudioIO/LatencyCorrection"),
                                    DEFAULT_LATENCY_CORRECTION,
                                    9);
            S.AddUnits(_("milliseconds"));
            if( w ) w->SetName(w->GetName() + wxT(" ") + _("milliseconds"));
         }
         S.EndThreeColumn();
=======
         wxTextCtrl *w;
         // only show the following controls if we use Portaudio v19, because
         // for Portaudio v18 we always use default buffer sizes
         w = S.TieNumericTextBox(_("&Buffer length:"),
                                 wxT("/AudioIO/LatencyDuration"),
                                 DEFAULT_LATENCY_DURATION,
                                 9);
         S.AddUnits(_("milliseconds"));
         if( w ) w->SetName(w->GetName() + wxT(" ") + _("milliseconds"));

         w = S.TieNumericTextBox(_("&Latency compensation:"),
                                 wxT("/AudioIO/LatencyCorrection"),
                                 DEFAULT_LATENCY_CORRECTION,
                                 9);
         S.AddUnits(_("milliseconds"));
         if( w ) w->SetName(w->GetName() + wxT(" ") + _("milliseconds"));
>>>>>>> 9a45c020
      }
      S.EndStatic();
   }
   if( bHasLatency ) S.EndScroller();

}

void DevicePrefs::OnHost(wxCommandEvent & e)
{
   // Bail if we have no hosts
   if (mHostNames.size() < 1)
      return;

   // Find the index for the host API selected
   int index = -1;
   wxString apiName = mHostNames[mHost->GetCurrentSelection()];
   int nHosts = Pa_GetHostApiCount();
   for (int i = 0; i < nHosts; ++i) {
      wxString name = wxSafeConvertMB2WX(Pa_GetHostApiInfo(i)->name);
      if (name == apiName) {
         index = i;
         break;
      }
   }
   // We should always find the host!
   if (index < 0) {
      wxLogDebug(wxT("DevicePrefs::OnHost(): API index not found"));
      return;
   }

   int nDevices = Pa_GetDeviceCount();

   // FIXME: TRAP_ERR PaErrorCode not handled.  nDevices can be negative number.
   if (nDevices == 0) {
      mHost->Clear();
      mHost->Append(_("No audio interfaces"), (void *) NULL);
      mHost->SetSelection(0);
   }

   const std::vector<DeviceSourceMap> &inMaps  = DeviceManager::Instance()->GetInputDeviceMaps();
   const std::vector<DeviceSourceMap> &outMaps = DeviceManager::Instance()->GetOutputDeviceMaps();

   wxArrayString playnames;
   wxArrayString recordnames;
   size_t i;
   int devindex;  /* temp variable to hold the numeric ID of each device in turn */
   wxString device;
   wxString recDevice;

   recDevice = mRecordDevice;
   if (this->mRecordSource != wxT(""))
      recDevice += wxT(": ") + mRecordSource;

   if( mRecord )
   {
      mRecord->Clear();
      for (i = 0; i < inMaps.size(); i++) {
         if (index == inMaps[i].hostIndex) {
            device   = MakeDeviceSourceString(&inMaps[i]);
            devindex = mRecord->Append(device);
            // We need to const cast here because SetClientData is a wx function
            // It is okay beause the original variable is non-const.
            mRecord->SetClientData(devindex, const_cast<DeviceSourceMap *>(&inMaps[i]));
            if (device == recDevice) {  /* if this is the default device, select it */
               mRecord->SetSelection(devindex);
            }
         }
      }
      if (mRecord->GetCount() == 0) {
         recordnames.Add(_("No devices found"));
         mRecord->Append(recordnames[0], (void *) NULL);
         mRecord->SetSelection(0);
      }
   }

   if( mPlay )
   {
      mPlay->Clear();
      for (i = 0; i < outMaps.size(); i++) {
         if (index == outMaps[i].hostIndex) {
            device   = MakeDeviceSourceString(&outMaps[i]);
            devindex = mPlay->Append(device);
            mPlay->SetClientData(devindex, const_cast<DeviceSourceMap *>(&outMaps[i]));
            if (device == mPlayDevice) {  /* if this is the default device, select it */
               mPlay->SetSelection(devindex);
            }
         }
      }

      /* deal with not having any devices at all */
      if (mPlay->GetCount() == 0) {
         playnames.Add(_("No devices found"));
         mPlay->Append(playnames[0], (void *) NULL);
         mPlay->SetSelection(0);
      }

      /* what if we have no device selected? we should choose the default on
       * this API, as defined by PortAudio. We then fall back to using 0 only if
       * that fails */
      if (mPlay->GetCount() && mPlay->GetSelection() == wxNOT_FOUND) {
         DeviceSourceMap *defaultMap = DeviceManager::Instance()->GetDefaultOutputDevice(index);
         if (defaultMap)
            mPlay->SetStringSelection(MakeDeviceSourceString(defaultMap));

         if (mPlay->GetSelection() == wxNOT_FOUND) {
            mPlay->SetSelection(0);
         }
      }
   }


   if (mRecord && mRecord->GetCount() && mRecord->GetSelection() == wxNOT_FOUND) {
      DeviceSourceMap *defaultMap = DeviceManager::Instance()->GetDefaultInputDevice(index);
      if (defaultMap)
         mRecord->SetStringSelection(MakeDeviceSourceString(defaultMap));

      if (mPlay && mPlay->GetSelection() == wxNOT_FOUND) {
         mPlay->SetSelection(0);
      }
   }

   ShuttleGui S(this, eIsCreating);
   if( mPlay )
      S.SetSizeHints(mPlay, mPlay->GetStrings());
   if( mRecord )
      S.SetSizeHints(mRecord, mRecord->GetStrings());
   OnDevice(e);
}

void DevicePrefs::OnDevice(wxCommandEvent & WXUNUSED(event))
{
   if( !mRecord )
      return;

   int ndx = mRecord->GetCurrentSelection();
   if (ndx == wxNOT_FOUND) {
      ndx = 0;
   }

   int sel = mChannels->GetSelection();
   int cnt = 0;

   DeviceSourceMap *inMap = (DeviceSourceMap *) mRecord->GetClientData(ndx);
   if (inMap != NULL) {
      cnt = inMap->numChannels;
   }

   if (sel != wxNOT_FOUND) {
      mRecordChannels = sel + 1;
   }

   mChannels->Clear();

   // Mimic old behavior
   if (cnt <= 0) {
      cnt = 16;
   }

   // Place an artifical limit on the number of channels to prevent an
   // outrageous number.  I don't know if this is really necessary, but
   // it doesn't hurt.
   if (cnt > 256) {
      cnt = 256;
   }

   wxArrayString channelnames;

   // Channel counts, mono, stereo etc...
   for (int i = 0; i < cnt; i++) {
      wxString name;

      if (i == 0) {
         name = _("1 (Mono)");
      }
      else if (i == 1) {
         name = _("2 (Stereo)");
      }
      else {
         name = wxString::Format(wxT("%d"), i + 1);
      }

      channelnames.Add(name);
      int index = mChannels->Append(name);
      if (i == mRecordChannels - 1) {
         mChannels->SetSelection(index);
      }
   }

   if (mChannels->GetCount() && mChannels->GetCurrentSelection() == wxNOT_FOUND) {
      mChannels->SetSelection(0);
   }

   ShuttleGui S(this, eIsCreating);
   S.SetSizeHints(mChannels, channelnames);
   Layout();
}

bool DevicePrefs::Commit()
{
   ShuttleGui S(this, eIsSavingToPrefs);
   PopulateOrExchange(S);
   DeviceSourceMap *map = NULL;

   if (mPlay && mPlay->GetCount() > 0) {
      map = (DeviceSourceMap *) mPlay->GetClientData(
            mPlay->GetSelection());
   }
   if (map) {
      gPrefs->Write(wxT("/AudioIO/PlaybackDevice"), map->deviceString);
   }

   map = NULL;
   if (mRecord && mRecord->GetCount() > 0) {
      map = (DeviceSourceMap *) mRecord->GetClientData(mRecord->GetSelection());
   }
   if (map) {
      gPrefs->Write(wxT("/AudioIO/RecordingDevice"),
                    map->deviceString);
      gPrefs->Write(wxT("/AudioIO/RecordingSourceIndex"),
                    map->sourceIndex);
      if (map->totalSources >= 1) {
         gPrefs->Write(wxT("/AudioIO/RecordingSource"),
                       map->sourceString);
      } else {
         gPrefs->Write(wxT("/AudioIO/RecordingSource"),
                       wxT(""));
      }
      gPrefs->Write(wxT("/AudioIO/RecordChannels"),
                    mChannels->GetSelection() + 1);
   }

   return true;
}

wxString DevicePrefs::HelpPageName()
{
   return "Devices_Preferences";
}

PrefsPanel *DevicePrefsFactory::operator () (wxWindow *parent, wxWindowID winid)
{
   wxASSERT(parent); // to justify safenew
   return safenew DevicePrefs(parent, winid);
}<|MERGE_RESOLUTION|>--- conflicted
+++ resolved
@@ -181,7 +181,6 @@
       // Buffering also affects playback, not just recording, so is a device characteristic.
       S.StartStatic( _("Latency"));
       {
-<<<<<<< HEAD
          S.StartThreeColumn();
          {
             wxTextCtrl *w;
@@ -194,7 +193,7 @@
             S.AddUnits(_("milliseconds"));
             if( w ) w->SetName(w->GetName() + wxT(" ") + _("milliseconds"));
 
-            w = S.TieNumericTextBox(_("Track &shift after record:"),
+         w = S.TieNumericTextBox(_("&Latency compensation:"),
                                     wxT("/AudioIO/LatencyCorrection"),
                                     DEFAULT_LATENCY_CORRECTION,
                                     9);
@@ -202,24 +201,6 @@
             if( w ) w->SetName(w->GetName() + wxT(" ") + _("milliseconds"));
          }
          S.EndThreeColumn();
-=======
-         wxTextCtrl *w;
-         // only show the following controls if we use Portaudio v19, because
-         // for Portaudio v18 we always use default buffer sizes
-         w = S.TieNumericTextBox(_("&Buffer length:"),
-                                 wxT("/AudioIO/LatencyDuration"),
-                                 DEFAULT_LATENCY_DURATION,
-                                 9);
-         S.AddUnits(_("milliseconds"));
-         if( w ) w->SetName(w->GetName() + wxT(" ") + _("milliseconds"));
-
-         w = S.TieNumericTextBox(_("&Latency compensation:"),
-                                 wxT("/AudioIO/LatencyCorrection"),
-                                 DEFAULT_LATENCY_CORRECTION,
-                                 9);
-         S.AddUnits(_("milliseconds"));
-         if( w ) w->SetName(w->GetName() + wxT(" ") + _("milliseconds"));
->>>>>>> 9a45c020
       }
       S.EndStatic();
    }
