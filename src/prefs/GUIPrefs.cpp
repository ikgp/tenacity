/**********************************************************************

  Audacity: A Digital Audio Editor

  GUIPrefs.cpp

  Brian Gunlogson
  Joshua Haberman
  Dominic Mazzoni
  James Crook


*******************************************************************//**

\class GUIPrefs
\brief A PrefsPanel for general GUI preferences.

*//*******************************************************************/

#include "../Audacity.h"
#include "GUIPrefs.h"

#include <wx/defs.h>

#include "../AudacityApp.h"
#include "../Languages.h"
#include "../Theme.h"
#include "../Prefs.h"
#include "../ShuttleGui.h"

#include "GUISettings.h"

#include "../Experimental.h"

#include "ThemePrefs.h"
#include "../AColor.h"
#include "../Internat.h"

GUIPrefs::GUIPrefs(wxWindow * parent, wxWindowID winid)
/* i18n-hint: refers to Audacity's user interface settings */
:  PrefsPanel(parent, winid, _("Interface"))
{
   Populate();
}

GUIPrefs::~GUIPrefs()
{
}

void GUIPrefs::GetRangeChoices(wxArrayString *pChoices, wxArrayString *pCodes)
{
   if (pCodes) {
      wxArrayString &codes = *pCodes;
      codes.Clear();
      codes.Add(wxT("36"));
      codes.Add(wxT("48"));
      codes.Add(wxT("60"));
      codes.Add(wxT("72"));
      codes.Add(wxT("84"));
      codes.Add(wxT("96"));
      codes.Add(wxT("120"));
      codes.Add(wxT("145"));
   }

   if (pChoices) {
      wxArrayString &choices = *pChoices;
      choices.Clear();
      choices.Add(_("-36 dB (shallow range for high-amplitude editing)"));
      choices.Add(_("-48 dB (PCM range of 8 bit samples)"));
      choices.Add(_("-60 dB (PCM range of 10 bit samples)"));
      choices.Add(_("-72 dB (PCM range of 12 bit samples)"));
      choices.Add(_("-84 dB (PCM range of 14 bit samples)"));
      choices.Add(_("-96 dB (PCM range of 16 bit samples)"));
      choices.Add(_("-120 dB (approximate limit of human hearing)"));
      choices.Add(_("-145 dB (PCM range of 24 bit samples)"));
   }
}

void GUIPrefs::Populate()
{
   // First any pre-processing for constructing the GUI.
   GetLanguages(mLangCodes, mLangNames);

   mHtmlHelpCodes.Add(wxT("Local"));
   mHtmlHelpCodes.Add(wxT("FromInternet"));

   mHtmlHelpChoices.Add(_("Local"));
   mHtmlHelpChoices.Add(_("From Internet"));

   mThemeCodes.Add( wxT("classic") );
   mThemeCodes.Add( wxT("light") );
   mThemeCodes.Add( wxT("dark") );
   mThemeCodes.Add( wxT("high-contrast") );
   mThemeCodes.Add( wxT("custom") );

   /* i18n-hint: describing the "classic" or traditional appearance of older versions of Audacity */
   mThemeChoices.Add( _("Classic") );
   /* i18n-hint: Light meaning opposite of dark */
   mThemeChoices.Add( _("Light") );
   mThemeChoices.Add( _("Dark") );
   /* i18n-hint: greater difference between foreground and background colors */
   mThemeChoices.Add( _("High Contrast") );
   /* i18n-hint: user defined */
   mThemeChoices.Add( _("Custom") );

   GetRangeChoices(&mRangeChoices, &mRangeCodes);

#if 0
   // only for testing...
   mLangCodes.Add("kg");   mLangNames.Add("Klingon");
   mLangCodes.Add("ep");   mLangNames.Add("Esperanto");
#endif

   //------------------------- Main section --------------------
   // Now construct the GUI itself.
   // Use 'eIsCreatingFromPrefs' so that the GUI is
   // initialised with values from gPrefs.
   ShuttleGui S(this, eIsCreatingFromPrefs);
   PopulateOrExchange(S);
   // ----------------------- End of main section --------------
}

void GUIPrefs::PopulateOrExchange(ShuttleGui & S)
{
   S.SetBorder(2);
   S.StartScroller();

   S.StartStatic(_("Display"));
   {
      S.StartMultiColumn(2);
      {

#ifdef EXPERIMENTAL_DA
         const wxString defaultTheme = wxT("dark");
#else
         const wxString defaultTheme = wxT("light");
#endif
         const wxString defaultRange = wxString::Format(wxT("%d"), ENV_DB_RANGE);

         S.TieChoice(_("&Language:"),
                     wxT("/Locale/Language"),
                     wxT(""),
                     mLangNames,
                     mLangCodes);

         S.TieChoice(_("Location of &Manual:"),
                     wxT("/GUI/Help"),
                     wxT("Local"),
                     mHtmlHelpChoices,
                     mHtmlHelpCodes);

         S.TieChoice(_("Th&eme:"),
                     wxT("/GUI/Theme"),
                     defaultTheme,
                     mThemeChoices,
                     mThemeCodes);

         S.TieChoice(_("Meter dB &range:"),
                     ENV_DB_KEY,
                     defaultRange,
                     mRangeChoices,
                     mRangeCodes);
      }
      S.EndMultiColumn();
//      S.AddSpace(10);
// JKC: This is a silly preference.  Kept here as a reminder that we may
// later want to have configurable button order.
//      S.TieCheckBox(_("&Ergonomic order of Transport Toolbar buttons"),
//                    wxT("/GUI/ErgonomicTransportButtons"),
//                    true);

   }
   S.EndStatic();

   S.StartStatic(_("Options"));
   {
<<<<<<< HEAD
      S.TieCheckBox(_("E&xtra menus"),
=======
      // Start wording of options with a verb, if possible.
      S.TieCheckBox(_("Show 'How to Get &Help' at launch"),
                    wxT("/GUI/ShowSplashScreen"),
                    true);
      S.TieCheckBox(_("Show e&xtra menus"),
>>>>>>> af54ac9c
                    wxT("/GUI/ShowExtraMenus"),
                    false);
#ifdef EXPERIMENTAL_THEME_PREFS
      // We do not want to make this option mainstream.  It's a 
      // convenience for developers.
      S.TieCheckBox(_("Show alternative &styling (Mac vs PC)"),
                    wxT("/GUI/ShowMac"),
                    false);
#endif
      S.TieCheckBox(_("&Beep on completion of longer activities"),
                    wxT("/GUI/BeepOnCompletion"),
                    false);
      S.TieCheckBox(_("Re&tain labels if selection snaps to a label"),
                    wxT("/GUI/RetainLabels"),
                    false);
      S.TieCheckBox(_("B&lend system and Audacity theme"),
                    wxT("/GUI/BlendThemes"),
                    true);
   }
   S.EndStatic();

   S.EndScroller();
}

bool GUIPrefs::Commit()
{
   ShuttleGui S(this, eIsSavingToPrefs);
   PopulateOrExchange(S);

   // If language has changed, we want to change it now, not on the next reboot.
   wxString lang = gPrefs->Read(wxT("/Locale/Language"), wxT(""));
   wxString usedLang = wxGetApp().InitLang(lang);
   // Bug 1523: Previously didn't check no-language (=System Language)
   if (!(lang.empty()) && (lang != usedLang)) {
      // lang was not usable and is not system language.  We got overridden.
      gPrefs->Write(wxT("/Locale/Language"), usedLang);
      gPrefs->Flush();
   }

   return true;
}

wxString GUIPrefs::HelpPageName()
{
   return "Interface_Preferences";
}

PrefsPanel *GUIPrefsFactory::operator () (wxWindow *parent, wxWindowID winid)
{
   wxASSERT(parent); // to justify safenew
   return safenew GUIPrefs(parent, winid);
}<|MERGE_RESOLUTION|>--- conflicted
+++ resolved
@@ -174,15 +174,10 @@
 
    S.StartStatic(_("Options"));
    {
-<<<<<<< HEAD
-      S.TieCheckBox(_("E&xtra menus"),
-=======
       // Start wording of options with a verb, if possible.
-      S.TieCheckBox(_("Show 'How to Get &Help' at launch"),
-                    wxT("/GUI/ShowSplashScreen"),
-                    true);
+//      S.TieCheckBox(_("Show 'How to Get &Help' at launch"),
+// TODO Fix!
       S.TieCheckBox(_("Show e&xtra menus"),
->>>>>>> af54ac9c
                     wxT("/GUI/ShowExtraMenus"),
                     false);
 #ifdef EXPERIMENTAL_THEME_PREFS
