--- conflicted
+++ resolved
@@ -951,21 +951,6 @@
       c->AddSeparator();
 #endif
 
-<<<<<<< HEAD
-=======
-      c->AddItem(wxT("AddLabel"), _("Add Label At &Selection"), FN(OnAddLabel), wxT("Ctrl+B"),
-         AlwaysEnabledFlag, AlwaysEnabledFlag);
-      c->AddItem(wxT("AddLabelPlaying"), _("Add Label At &Playback Position"),
-         FN(OnAddLabelPlaying),
-#ifdef __WXMAC__
-         wxT("Ctrl+."),
-#else
-         wxT("Ctrl+M"),
-#endif
-         AudioIOBusyFlag, 
-         AudioIOBusyFlag);
-      c->AddItem(wxT("EditLabels"), _("&Edit Labels..."), FN(OnEditLabels));
->>>>>>> 553ceac4
 
 
       //////////////////////////////////////////////////////////////////////////
