--- conflicted
+++ resolved
@@ -24,10 +24,9 @@
 # The Saucedacity version
 # Increment as appropriate after release of a new version, and set back
 # AUDACITY_BUILD_LEVEL to 0
-# TODO: changed AUDACITY_* to SAUCEDACITY_*, as with most things
 set( AUDACITY_VERSION 1 )
-set( AUDACITY_RELEASE 0 )
-set( AUDACITY_REVISION 1 )
+set( AUDACITY_RELEASE 1 )
+set( AUDACITY_REVISION 0 )
 set( AUDACITY_MODLEVEL 0 )
 
 string( TIMESTAMP __TDATE__ "%Y%m%d" )
@@ -481,12 +480,6 @@
 resolve_conan_dependencies()
 
 add_subdirectory( "help" )
-<<<<<<< HEAD
-=======
-if(${_OPT}has_crashreports)
-   add_subdirectory( "crashreports" )
-endif()
->>>>>>> 502cb064
 add_subdirectory( "images" )
 add_subdirectory( "libraries" )
 add_subdirectory( "locale" )
